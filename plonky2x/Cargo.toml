--- conflicted
+++ resolved
@@ -47,11 +47,8 @@
 bincode = "1.3.3"
 uuid = { version = "1.4.1", features = ["serde"] }
 serde_plain = "1.0.2"
-<<<<<<< HEAD
 jemallocator = "0.5.0"
-=======
 async-trait = "0.1.73"
->>>>>>> 146b9f3c
 
 
 [dev-dependencies]
