use core::marker::PhantomData;
use std::env;

use array_macro::array;
use plonky2::iop::generator::{GeneratedValues, SimpleGenerator};
use plonky2::iop::target::Target;
use plonky2::iop::witness::PartitionWitness;
use plonky2::plonk::circuit_data::CommonCircuitData;
use plonky2::util::serialization::{Buffer, IoResult, Read, Write};
use tokio::runtime::Runtime;

use crate::backend::config::PlonkParameters;
use crate::frontend::builder::CircuitBuilder;
use crate::frontend::vars::{Bytes32Variable, CircuitVariable};
use crate::utils::eth::beacon::BeaconClient;
use crate::utils::{bytes32, hex};

const DEPTH: usize = 8;

#[derive(Debug, Clone)]
pub struct BeaconValidatorsGenerator<L: PlonkParameters<D>, const D: usize> {
    client: BeaconClient,
    block_root: Bytes32Variable,
    pub validators_root: Bytes32Variable,
    pub proof: [Bytes32Variable; DEPTH],
    _phantom: PhantomData<L>,
}

impl<L: PlonkParameters<D>, const D: usize> BeaconValidatorsGenerator<L, D> {
    pub fn new(
        builder: &mut CircuitBuilder<L, D>,
        client: BeaconClient,
        block_root: Bytes32Variable,
    ) -> Self {
        Self {
            client,
            block_root,
            validators_root: builder.init::<Bytes32Variable>(),
            proof: array![_ => builder.init::<Bytes32Variable>(); DEPTH],
            _phantom: Default::default(),
        }
    }

    pub fn id() -> String {
        "BeaconValidatorsGenerator".to_string()
    }
}

impl<L: PlonkParameters<D>, const D: usize> SimpleGenerator<L::Field, D>
    for BeaconValidatorsGenerator<L, D>
{
    fn id(&self) -> String {
        Self::id()
    }

    fn dependencies(&self) -> Vec<Target> {
        self.block_root.targets()
    }

    fn run_once(
        &self,
        witness: &PartitionWitness<L::Field>,
        out_buffer: &mut GeneratedValues<L::Field>,
    ) {
        let block_root = self.block_root.get(witness);

        let rt = Runtime::new().expect("failed to create tokio runtime");
        let result = rt.block_on(async {
            self.client
                .get_validators_root(hex!(block_root.as_bytes()).to_string())
                .await
                .expect("failed to get validators root")
        });

        self.validators_root
            .set(out_buffer, bytes32!(result.validators_root));
        for i in 0..DEPTH {
            self.proof[i].set(out_buffer, bytes32!(result.proof[i]));
        }
    }

    #[allow(unused_variables)]
    fn serialize(
        &self,
        dst: &mut Vec<u8>,
        common_data: &CommonCircuitData<L::Field, D>,
    ) -> IoResult<()> {
        dst.write_target_vec(&self.block_root.targets())?;
        dst.write_target_vec(&self.validators_root.targets())?;
        for i in 0..DEPTH {
            dst.write_target_vec(&self.proof[i].targets())?;
        }
        Ok(())
    }

    #[allow(unused_variables)]
    fn deserialize(
        src: &mut Buffer,
        common_data: &CommonCircuitData<L::Field, D>,
    ) -> IoResult<Self> {
        let block_root = Bytes32Variable::from_targets(&src.read_target_vec()?);
        let validators_root = Bytes32Variable::from_targets(&src.read_target_vec()?);
        let mut proof = Vec::new();
        for i in 0..DEPTH {
            proof.push(Bytes32Variable::from_targets(&src.read_target_vec()?));
        }
        let consensus_rpc = env::var("CONSENSUS_RPC_1").unwrap();
        let client = BeaconClient::new(consensus_rpc);
        Ok(Self {
            client,
            block_root,
            validators_root,
            proof: proof.try_into().unwrap(),
            _phantom: Default::default(),
        })
    }
}

#[cfg(test)]
pub(crate) mod tests {
    use std::env;

    use plonky2::iop::witness::PartialWitness;

    use crate::backend::config::DefaultParameters;
    use crate::frontend::builder::CircuitBuilder;
    use crate::frontend::eth::beacon::generators::validators::BeaconValidatorsGenerator;
    use crate::frontend::vars::Bytes32Variable;
    use crate::utils::bytes32;
    use crate::utils::eth::beacon::BeaconClient;

    type L = DefaultParameters;
    const D: usize = 2;

    #[test]
    #[cfg_attr(feature = "ci", ignore)]
    fn test_get_validators_generator() {
        dotenv::dotenv().ok();

        let consensus_rpc = env::var("CONSENSUS_RPC_1").unwrap();
        let client = BeaconClient::new(consensus_rpc);

        let mut builder = CircuitBuilder::<L, D>::new();
        let block_root = builder.constant::<Bytes32Variable>(bytes32!(
            "0xe6d6e23b8e07e15b98811579e5f6c36a916b749fd7146d009196beeddc4a6670"
        ));
<<<<<<< HEAD
        let generator = BeaconValidatorsGenerator::<F, D>::new(&mut builder, client, block_root);
        builder.add_simple_generator(generator);
=======
        let generator = BeaconValidatorsGenerator::<L, D>::new(&mut builder, client, block_root);
        builder.add_simple_generator(&generator);
>>>>>>> 7253e81c

        let circuit = builder.build();
        let pw = PartialWitness::new();
        let proof = circuit.data.prove(pw).unwrap();
        circuit.data.verify(proof).unwrap();
    }
}<|MERGE_RESOLUTION|>--- conflicted
+++ resolved
@@ -144,13 +144,8 @@
         let block_root = builder.constant::<Bytes32Variable>(bytes32!(
             "0xe6d6e23b8e07e15b98811579e5f6c36a916b749fd7146d009196beeddc4a6670"
         ));
-<<<<<<< HEAD
-        let generator = BeaconValidatorsGenerator::<F, D>::new(&mut builder, client, block_root);
+        let generator = BeaconValidatorsGenerator::<L, D>::new(&mut builder, client, block_root);
         builder.add_simple_generator(generator);
-=======
-        let generator = BeaconValidatorsGenerator::<L, D>::new(&mut builder, client, block_root);
-        builder.add_simple_generator(&generator);
->>>>>>> 7253e81c
 
         let circuit = builder.build();
         let pw = PartialWitness::new();
