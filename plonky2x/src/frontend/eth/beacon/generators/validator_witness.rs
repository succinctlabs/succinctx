use std::env;

use ethers::types::H256;
use itertools::Itertools;
use serde::{Deserialize, Serialize};

use crate::frontend::eth::beacon::vars::{
    BeaconValidatorVariable, CompressedBeaconValidatorVariable,
    CompressedBeaconValidatorVariableValue,
};
use crate::frontend::hint::simple::hint::Hint;
use crate::frontend::uint::uint64::U64Variable;
use crate::frontend::vars::ValueStream;
use crate::prelude::{ArrayVariable, Bytes32Variable, PlonkParameters};
use crate::utils::eth::beacon::BeaconClient;
use crate::utils::{bytes, bytes32, hex};

#[derive(Debug, Clone, Serialize, Deserialize)]
<<<<<<< HEAD
pub struct BeaconValidatorHint {}

impl<L: PlonkParameters<D>, const D: usize> Hint<L, D> for BeaconValidatorHint {
=======
pub struct BeaconValidatorWitnessHint {}

impl<L: PlonkParameters<D>, const D: usize> Hint<L, D> for BeaconValidatorWitnessHint {
>>>>>>> 9940c829
    fn hint(&self, input_stream: &mut ValueStream<L, D>, output_stream: &mut ValueStream<L, D>) {
        let client = BeaconClient::new(env::var("CONSENSUS_RPC_1").unwrap());
        let header_root = input_stream.read_value::<Bytes32Variable>();
        let validator_index = input_stream.read_value::<U64Variable>();

        let response = client
            .get_validator_witness(hex!(header_root), validator_index.as_u64())
            .unwrap();

        output_stream.write_value::<BeaconValidatorVariable>(response.validator);
    }
}

#[derive(Debug, Clone, Serialize, Deserialize)]
<<<<<<< HEAD
pub struct BeaconValidatorBatchHint<const B: usize> {}

impl<L: PlonkParameters<D>, const D: usize, const B: usize> Hint<L, D>
    for BeaconValidatorBatchHint<B>
=======
pub struct BeaconValidatorBatchWitnessHint<const B: usize> {}

impl<L: PlonkParameters<D>, const D: usize, const B: usize> Hint<L, D>
    for BeaconValidatorBatchWitnessHint<B>
>>>>>>> 9940c829
{
    fn hint(&self, input_stream: &mut ValueStream<L, D>, output_stream: &mut ValueStream<L, D>) {
        let client = BeaconClient::new(env::var("CONSENSUS_RPC_1").unwrap());
        let header_root = input_stream.read_value::<Bytes32Variable>();
        let start_idx = input_stream.read_value::<U64Variable>();
        let response = client
            .get_validator_batch_witness(
                hex!(header_root),
                start_idx.as_u64(),
                start_idx.as_u64() + B as u64,
            )
            .unwrap();
<<<<<<< HEAD

        output_stream.write_value::<ArrayVariable<BeaconValidatorVariable, B>>(response);
    }
}

#[derive(Debug, Clone, Serialize, Deserialize)]
pub struct CompressedBeaconValidatorBatchHint<const B: usize>;

impl<L: PlonkParameters<D>, const D: usize, const B: usize> Hint<L, D>
    for CompressedBeaconValidatorBatchHint<B>
{
    fn hint(&self, input_stream: &mut ValueStream<L, D>, output_stream: &mut ValueStream<L, D>) {
        let client = BeaconClient::new(env::var("CONSENSUS_RPC_1").unwrap());
        let header_root = input_stream.read_value::<Bytes32Variable>();
        let start_idx = input_stream.read_value::<U64Variable>();
        let response = client
            .get_validator_batch_witness(
                hex!(header_root),
                start_idx.as_u64(),
                start_idx.as_u64() + B as u64,
            )
            .unwrap();

        let (compressed_validators, witnesses): (
            Vec<CompressedBeaconValidatorVariableValue<L::Field>>,
            Vec<Vec<H256>>,
        ) = response
            .iter()
            .map(|v| {
                let compressed_validator = CompressedBeaconValidatorVariableValue::<L::Field> {
                    pubkey: bytes!(&v.pubkey),
                    withdrawal_credentials: bytes32!(v.withdrawal_credentials),
                };
                let (_, witnesses) = v.ssz_merkelize();
                let h12 = witnesses[1];
                let h22 = witnesses[5];
                (compressed_validator, vec![h12, h22])
            })
            .unzip();

        output_stream.write_value::<ArrayVariable<CompressedBeaconValidatorVariable, B>>(
            compressed_validators,
        );
        output_stream.write_value::<ArrayVariable<ArrayVariable<Bytes32Variable, 2>, B>>(witnesses);
    }
=======
        output_stream.write_value::<ArrayVariable<BeaconValidatorVariable, B>>(response);
    }
>>>>>>> 9940c829
}<|MERGE_RESOLUTION|>--- conflicted
+++ resolved
@@ -1,7 +1,6 @@
 use std::env;
 
 use ethers::types::H256;
-use itertools::Itertools;
 use serde::{Deserialize, Serialize};
 
 use crate::frontend::eth::beacon::vars::{
@@ -16,15 +15,9 @@
 use crate::utils::{bytes, bytes32, hex};
 
 #[derive(Debug, Clone, Serialize, Deserialize)]
-<<<<<<< HEAD
 pub struct BeaconValidatorHint {}
 
 impl<L: PlonkParameters<D>, const D: usize> Hint<L, D> for BeaconValidatorHint {
-=======
-pub struct BeaconValidatorWitnessHint {}
-
-impl<L: PlonkParameters<D>, const D: usize> Hint<L, D> for BeaconValidatorWitnessHint {
->>>>>>> 9940c829
     fn hint(&self, input_stream: &mut ValueStream<L, D>, output_stream: &mut ValueStream<L, D>) {
         let client = BeaconClient::new(env::var("CONSENSUS_RPC_1").unwrap());
         let header_root = input_stream.read_value::<Bytes32Variable>();
@@ -39,17 +32,10 @@
 }
 
 #[derive(Debug, Clone, Serialize, Deserialize)]
-<<<<<<< HEAD
 pub struct BeaconValidatorBatchHint<const B: usize> {}
 
 impl<L: PlonkParameters<D>, const D: usize, const B: usize> Hint<L, D>
     for BeaconValidatorBatchHint<B>
-=======
-pub struct BeaconValidatorBatchWitnessHint<const B: usize> {}
-
-impl<L: PlonkParameters<D>, const D: usize, const B: usize> Hint<L, D>
-    for BeaconValidatorBatchWitnessHint<B>
->>>>>>> 9940c829
 {
     fn hint(&self, input_stream: &mut ValueStream<L, D>, output_stream: &mut ValueStream<L, D>) {
         let client = BeaconClient::new(env::var("CONSENSUS_RPC_1").unwrap());
@@ -62,7 +48,6 @@
                 start_idx.as_u64() + B as u64,
             )
             .unwrap();
-<<<<<<< HEAD
 
         output_stream.write_value::<ArrayVariable<BeaconValidatorVariable, B>>(response);
     }
@@ -108,8 +93,4 @@
         );
         output_stream.write_value::<ArrayVariable<ArrayVariable<Bytes32Variable, 2>, B>>(witnesses);
     }
-=======
-        output_stream.write_value::<ArrayVariable<BeaconValidatorVariable, B>>(response);
-    }
->>>>>>> 9940c829
 }