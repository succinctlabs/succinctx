use core::marker::PhantomData;
use std::env;

use array_macro::array;
use ethers::types::{Address, U256};
use log::info;
use plonky2::iop::generator::{GeneratedValues, SimpleGenerator};
use plonky2::iop::target::Target;
use plonky2::iop::witness::PartitionWitness;
use plonky2::plonk::circuit_data::CommonCircuitData;
use plonky2::util::serialization::{Buffer, IoResult, Read, Write};

use crate::backend::circuit::PlonkParameters;
use crate::frontend::builder::CircuitBuilder;
use crate::frontend::eth::beacon::vars::{
    BeaconWithdrawalValue, BeaconWithdrawalVariable, BeaconWithdrawalsVariable,
};
use crate::frontend::uint::uint64::U64Variable;
use crate::frontend::vars::{Bytes32Variable, CircuitVariable};
use crate::utils::eth::beacon::BeaconClient;
use crate::utils::{bytes32, hex};

const DEPTH: usize = 5;

#[derive(Debug, Clone)]
pub struct BeaconWithdrawalGenerator<L: PlonkParameters<D>, const D: usize> {
    client: BeaconClient,
    withdrawals: BeaconWithdrawalsVariable,
    idx: U64Variable,
    pub withdrawal_root: Bytes32Variable,
    pub withdrawal: BeaconWithdrawalVariable,
    pub proof: [Bytes32Variable; DEPTH],
    _phantom: PhantomData<L>,
}

impl<L: PlonkParameters<D>, const D: usize> BeaconWithdrawalGenerator<L, D> {
    pub fn new(
        builder: &mut CircuitBuilder<L, D>,
        client: BeaconClient,
        withdrawals: BeaconWithdrawalsVariable,
        idx: U64Variable,
    ) -> Self {
        Self {
            client,
            withdrawals,
            idx,
            withdrawal_root: builder.init::<Bytes32Variable>(),
            withdrawal: builder.init::<BeaconWithdrawalVariable>(),
            proof: array![_ => builder.init::<Bytes32Variable>(); DEPTH],
            _phantom: Default::default(),
        }
    }

    pub fn id() -> String {
        "BeaconWithdrawalGenerator".to_string()
    }
}

impl<L: PlonkParameters<D>, const D: usize> SimpleGenerator<L::Field, D>
    for BeaconWithdrawalGenerator<L, D>
{
    fn id(&self) -> String {
        Self::id()
    }

    fn dependencies(&self) -> Vec<Target> {
        let mut targets = Vec::new();
        targets.extend(self.withdrawals.targets());
        targets.extend(self.idx.targets());
        targets
    }

    fn run_once(
        &self,
        witness: &PartitionWitness<L::Field>,
        out_buffer: &mut GeneratedValues<L::Field>,
    ) {
        let block_root = self.withdrawals.block_root.get(witness);
        let idx = self.idx.get(witness);

<<<<<<< HEAD
        let result = self
            .client
            .get_withdrawal(hex!(block_root.as_bytes()).to_string(), idx.as_u64())
            .expect("failed to get validators root");
=======
        let rt = Runtime::new().expect("failed to create tokio runtime");
        let result = rt.block_on(async {
            self.client
                .get_withdrawal(hex!(block_root.as_bytes()).to_string(), idx.as_u64())
                .expect("failed to get validators root")
        });
>>>>>>> fb39f34b

        info!("{}", result.withdrawal.amount);
        let withdrawal = BeaconWithdrawalValue {
            index: result.withdrawal.index.into(),
            validator_index: result.withdrawal.validator_index.into(),
            address: result.withdrawal.address.parse::<Address>().unwrap(),
            amount: U256::from_dec_str(result.withdrawal.amount.to_string().as_str()).unwrap(),
        };

        self.withdrawal.set(out_buffer, withdrawal);
        self.withdrawal_root
            .set(out_buffer, bytes32!(result.withdrawal_root));
        for i in 0..DEPTH {
            self.proof[i].set(out_buffer, bytes32!(result.proof[i]));
        }
    }

    #[allow(unused_variables)]
    fn serialize(
        &self,
        dst: &mut Vec<u8>,
        common_data: &CommonCircuitData<L::Field, D>,
    ) -> IoResult<()> {
        dst.write_target_vec(&self.withdrawals.targets())?;
        dst.write_target_vec(&self.idx.targets())?;
        dst.write_target_vec(&self.withdrawal_root.targets())?;
        dst.write_target_vec(&self.withdrawal.targets())?;
        for i in 0..DEPTH {
            dst.write_target_vec(&self.proof[i].targets())?;
        }
        Ok(())
    }

    #[allow(unused_variables)]
    fn deserialize(
        src: &mut Buffer,
        common_data: &CommonCircuitData<L::Field, D>,
    ) -> IoResult<Self> {
        let withdrawals = BeaconWithdrawalsVariable::from_targets(&src.read_target_vec()?);
        let idx = U64Variable::from_targets(&src.read_target_vec()?);
        let withdrawal_root = Bytes32Variable::from_targets(&src.read_target_vec()?);
        let withdrawal = BeaconWithdrawalVariable::from_targets(&src.read_target_vec()?);
        let mut proof = Vec::new();
        for i in 0..DEPTH {
            proof.push(Bytes32Variable::from_targets(&src.read_target_vec()?));
        }
        let consensus_rpc = env::var("CONSENSUS_RPC_1").unwrap();
        let client = BeaconClient::new(consensus_rpc);
        Ok(Self {
            client,
            withdrawals,
            idx,
            withdrawal_root,
            withdrawal,
            proof: proof.try_into().unwrap(),
            _phantom: Default::default(),
        })
    }
}<|MERGE_RESOLUTION|>--- conflicted
+++ resolved
@@ -78,19 +78,10 @@
         let block_root = self.withdrawals.block_root.get(witness);
         let idx = self.idx.get(witness);
 
-<<<<<<< HEAD
         let result = self
             .client
             .get_withdrawal(hex!(block_root.as_bytes()).to_string(), idx.as_u64())
             .expect("failed to get validators root");
-=======
-        let rt = Runtime::new().expect("failed to create tokio runtime");
-        let result = rt.block_on(async {
-            self.client
-                .get_withdrawal(hex!(block_root.as_bytes()).to_string(), idx.as_u64())
-                .expect("failed to get validators root")
-        });
->>>>>>> fb39f34b
 
         info!("{}", result.withdrawal.amount);
         let withdrawal = BeaconWithdrawalValue {
