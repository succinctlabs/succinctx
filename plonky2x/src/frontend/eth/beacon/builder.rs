--- conflicted
+++ resolved
@@ -1,4 +1,3 @@
-
 use plonky2::field::extension::Extendable;
 use plonky2::hash::hash_types::RichField;
 
@@ -7,14 +6,9 @@
 use super::vars::{BeaconValidatorVariable, BeaconValidatorsVariable};
 use crate::frontend::builder::CircuitBuilder;
 use crate::frontend::eth::beacon::generators::validators::BeaconValidatorsRootGenerator;
-<<<<<<< HEAD
-use crate::frontend::vars::{Bytes32Variable, ByteVariable};
-use crate::frontend::vars::CircuitVariable;
-=======
 use crate::frontend::uint::uint256::U256Variable;
-use crate::frontend::vars::Bytes32Variable;
+use crate::frontend::vars::{ByteVariable, Bytes32Variable, Bytes32Variable, CircuitVariable};
 use crate::prelude::Variable;
->>>>>>> 5cc6d4af
 
 impl<F: RichField + Extendable<D>, const D: usize> CircuitBuilder<F, D> {
     /// Get the validators for a given block root.
@@ -68,8 +62,7 @@
         generator.validator
     }
 
-<<<<<<< HEAD
-    /// Computes the expected merkle root given a leaf, branch, and deterministic index. 
+    /// Computes the expected merkle root given a leaf, branch, and deterministic index.
     pub fn ssz_restore_merkle_root(
         &mut self,
         leaf: Bytes32Variable,
@@ -77,23 +70,21 @@
         index: u64,
     ) -> Bytes32Variable {
         assert!(2u64.pow(branch.len() as u32 + 1) > index);
-        let mut hasher = leaf; 
-        for i in 0..branch.len() { 
-            let (first, second) = if (index >> i) & 1 == 1 { 
+        let mut hasher = leaf;
+        for i in 0..branch.len() {
+            let (first, second) = if (index >> i) & 1 == 1 {
                 (branch[i].as_bytes(), hasher.as_bytes())
             } else {
                 (hasher.as_bytes(), branch[i].as_bytes())
             };
             let mut data = [ByteVariable::init(self); 64];
             data[..32].copy_from_slice(&first);
-            data[32..].copy_from_slice(&second); 
+            data[32..].copy_from_slice(&second);
             hasher = self.sha(&data);
         }
         hasher
     }
-    
 
-=======
     /// Get a validator balance from a given deterministic index.
     pub fn get_beacon_validator_balance(
         &mut self,
@@ -110,10 +101,7 @@
         self.add_simple_generator(&generator);
         generator.balance
     }
->>>>>>> 5cc6d4af
 }
-    
-    
 
 #[cfg(test)]
 pub(crate) mod tests {
@@ -169,29 +157,34 @@
     }
 
     #[test]
-fn test_ssz_restore_merkle_root() {
-    type F = GoldilocksField;
-    type C = PoseidonGoldilocksConfig;
-    const D: usize = 2;
+    fn test_ssz_restore_merkle_root() {
+        type F = GoldilocksField;
+        type C = PoseidonGoldilocksConfig;
+        const D: usize = 2;
 
-    let mut builder = CircuitBuilder::<F, D>::new();
+        let mut builder = CircuitBuilder::<F, D>::new();
 
-    // Example values
-    let leaf = builder.constant::<Bytes32Variable>(bytes32!("0xa1b2c3d4e5f60718291a2b3c4d5e6f708192a2b3c4d5e6f7a1b2c3d4e5f60718"));
-    let index = 2;
-    let branch = vec![
-        builder.constant::<Bytes32Variable>(bytes32!("0x1234567890abcdef1234567890abcdef1234567890abcdef1234567890abcdef")),
-        builder.constant::<Bytes32Variable>(bytes32!("0xfedcba0987654321fedcba0987654321fedcba0987654321fedcba0987654321")),
-    ];
+        // Example values
+        let leaf = builder.constant::<Bytes32Variable>(bytes32!(
+            "0xa1b2c3d4e5f60718291a2b3c4d5e6f708192a2b3c4d5e6f7a1b2c3d4e5f60718"
+        ));
+        let index = 2;
+        let branch = vec![
+            builder.constant::<Bytes32Variable>(bytes32!(
+                "0x1234567890abcdef1234567890abcdef1234567890abcdef1234567890abcdef"
+            )),
+            builder.constant::<Bytes32Variable>(bytes32!(
+                "0xfedcba0987654321fedcba0987654321fedcba0987654321fedcba0987654321"
+            )),
+        ];
 
-    let computed_root = builder.ssz_restore_merkle_root(leaf, branch, index);
+        let computed_root = builder.ssz_restore_merkle_root(leaf, branch, index);
 
-    println!("Computed root: {:?}", computed_root);
+        println!("Computed root: {:?}", computed_root);
 
-    let circuit = builder.build::<C>();
-    let pw = PartialWitness::new();
-    let proof = circuit.data.prove(pw).unwrap();
-    circuit.data.verify(proof).unwrap();
-}
-
+        let circuit = builder.build::<C>();
+        let pw = PartialWitness::new();
+        let proof = circuit.data.prove(pw).unwrap();
+        circuit.data.verify(proof).unwrap();
+    }
 }