--- conflicted
+++ resolved
@@ -30,15 +30,11 @@
     pub execution_client: Option<Provider<Http>>,
     pub chain_id: Option<u64>,
     pub beacon_client: Option<BeaconClient>,
-<<<<<<< HEAD
-    pub debug_variables: HashMap<usize, String>,
-=======
     pub debug: bool,
     pub debug_variables: HashMap<usize, String>,
     pub(crate) hints: Vec<Box<dyn HintRef<L, D>>>,
     pub sha256_requests: Vec<Vec<Target>>,
     pub sha256_responses: Vec<[Target; 32]>,
->>>>>>> bfd96da2
 }
 
 /// The universal api for building circuits using `plonky2x` with default parameters.
