mod boolean;
pub mod io;
mod proof;
pub mod watch;

use alloc::collections::BTreeMap;
use std::collections::HashMap;

use backtrace::Backtrace;
use ethers::providers::{Http, Middleware, Provider};
use ethers::types::U256;
use itertools::Itertools;
use plonky2::iop::generator::{SimpleGenerator, WitnessGeneratorRef};
use plonky2::iop::target::{BoolTarget, Target};
use plonky2::plonk::circuit_builder::CircuitBuilder as CircuitAPI;
use plonky2::plonk::circuit_data::CircuitConfig;
use tokio::runtime::Runtime;

pub use self::io::CircuitIO;
<<<<<<< HEAD
use super::generator::HintRef;
use super::hash::blake2::blake2b_curta::Blake2bAccelerator;
use super::hash::sha::sha256_curta::Sha256Accelerator;
=======
use super::hint::HintGenerator;
>>>>>>> 146b9f3c
use super::vars::EvmVariable;
use crate::backend::circuit::{CircuitBuild, DefaultParameters, MockCircuitBuild, PlonkParameters};
use crate::frontend::hint::asynchronous::generator::AsyncHintDataRef;
use crate::frontend::vars::{BoolVariable, CircuitVariable, Variable};
use crate::utils::eth::beacon::BeaconClient;

/// The universal builder for building circuits using `plonky2x`.
pub struct CircuitBuilder<L: PlonkParameters<D>, const D: usize> {
    pub api: CircuitAPI<L::Field, D>,
    pub io: CircuitIO<D>,
    pub execution_client: Option<Provider<Http>>,
    pub chain_id: Option<u64>,
    pub beacon_client: Option<BeaconClient>,
    pub debug: bool,
    pub debug_variables: HashMap<usize, String>,
<<<<<<< HEAD
    pub(crate) hints: Vec<Box<dyn HintRef<L, D>>>,

    // Right now we only have 2 accelerator, so just have
    // individual fields for them.
    // If we start adding more, then we should have a hashmap
    // of accelerators
    pub blake2b_accelerator: Option<Blake2bAccelerator<L, D>>,
    pub sha256_accelerator: Option<Sha256Accelerator<L, D>>,
=======
    pub(crate) hints: Vec<Box<dyn HintGenerator<L, D>>>,
    pub(crate) async_hints: Vec<AsyncHintDataRef<L, D>>,
    pub(crate) async_hints_indices: Vec<usize>,
    pub sha256_requests: Vec<Vec<Target>>,
    pub sha256_responses: Vec<[Target; 32]>,
>>>>>>> 146b9f3c
}

/// The universal api for building circuits using `plonky2x` with default parameters.
pub struct DefaultBuilder {}

impl DefaultBuilder {
    #[allow(clippy::new_ret_no_self)]
    pub fn new() -> CircuitBuilder<DefaultParameters, 2> {
        CircuitBuilder::<DefaultParameters, 2>::new()
    }
}

impl<L: PlonkParameters<D>, const D: usize> CircuitBuilder<L, D> {
    /// Creates a new builder.
    pub fn new() -> Self {
        let config = CircuitConfig::standard_recursion_config();
        let api = CircuitAPI::new(config);
        Self {
            api,
            io: CircuitIO::new(),
            beacon_client: None,
            execution_client: None,
            chain_id: None,
            debug: false,
            debug_variables: HashMap::new(),
            hints: Vec::new(),
<<<<<<< HEAD
            blake2b_accelerator: None,
            sha256_accelerator: None,
=======
            async_hints: Vec::new(),
            async_hints_indices: Vec::new(),
            sha256_requests: Vec::new(),
            sha256_responses: Vec::new(),
>>>>>>> 146b9f3c
        }
    }

    pub fn set_debug(&mut self) {
        self.debug = true;
    }

    pub fn debug_target(&mut self, target: Target) {
        if !self.debug {
            return;
        }
        match target {
            Target::VirtualTarget { index } => {
                let bt = Backtrace::new();
                self.debug_variables.insert(index, format!("{:#?}", bt));
            }
            _ => panic!("Expected a virtual target"),
        }
    }

    pub fn set_execution_client(&mut self, client: Provider<Http>) {
        let rt = Runtime::new().expect("failed to create tokio runtime");
        let result: U256 = rt.block_on(async {
            client
                .get_chainid()
                .await
                .expect("Failed to get chain id from provided RPC")
        });
        let result_cast = result.as_u64();
        self.execution_client = Some(client);
        self.chain_id = Some(result_cast);
    }

    pub fn get_chain_id(&self) -> u64 {
        self.chain_id.unwrap()
    }

    pub fn set_beacon_client(&mut self, client: BeaconClient) {
        self.beacon_client = Some(client);
    }

<<<<<<< HEAD
    /// Build the circuit.
    pub fn build(mut self) -> CircuitBuild<L, D> {
        let blake2b_accelerator = self.blake2b_accelerator.clone();
        if let Some(accelerator) = blake2b_accelerator {
            accelerator.build(&mut self);
        }

        let sha256_accelerator = self.sha256_accelerator.clone();
        if let Some(mut accelerator) = sha256_accelerator {
            accelerator.build(&mut self);
=======
    /// Adds all the constraints nedded before building the circuit and registering hints.
    fn pre_build(&mut self) {
        if !self.sha256_requests.is_empty() {
            self.curta_constrain_sha256();
>>>>>>> 146b9f3c
        }

        for (index, gen_ref) in self
            .async_hints_indices
            .iter()
            .zip(self.async_hints.iter_mut())
        {
            let new_output_stream = self.hints[*index].output_stream_mut();
            let output_stream = gen_ref.0.output_stream_mut();
            *output_stream = new_output_stream.clone();
        }

        let hints = self.hints.drain(..).collect::<Vec<_>>();
        let generators = hints
            .into_iter()
            .map(|h| WitnessGeneratorRef(h))
            .collect::<Vec<_>>();
        self.api.add_generators(generators);

        match self.io {
            CircuitIO::Bytes(ref io) => {
                let input = io
                    .input
                    .iter()
                    .flat_map(|b| b.variables())
                    .collect::<Vec<_>>();
                let output = io
                    .output
                    .iter()
                    .flat_map(|b| b.variables())
                    .collect::<Vec<_>>();
                self.register_public_inputs(input.as_slice());
                self.register_public_inputs(output.as_slice());
            }
            CircuitIO::Elements(ref io) => {
                let input = io
                    .input
                    .iter()
                    .flat_map(|b| b.variables())
                    .collect::<Vec<_>>();
                let output = io
                    .output
                    .iter()
                    .flat_map(|b| b.variables())
                    .collect::<Vec<_>>();
                self.register_public_inputs(input.as_slice());
                self.register_public_inputs(output.as_slice());
            }
            CircuitIO::None() => {}
            _ => panic!("unsupported io type"),
        };
    }

    /// Constructs a map of async hints according to their generator indices.
    fn async_hint_map(
        generators: &[WitnessGeneratorRef<L::Field, D>],
        async_hints: Vec<AsyncHintDataRef<L, D>>,
    ) -> BTreeMap<usize, AsyncHintDataRef<L, D>> {
        let mut async_hint_indices = Vec::new();

        for (i, generator) in generators.iter().enumerate() {
            if generator.0.id().starts_with("--async") {
                async_hint_indices.push(i);
            }
        }

        assert_eq!(async_hint_indices.len(), async_hints.len());

        let mut async_hints_map = BTreeMap::new();
        for (key, gen) in async_hint_indices.iter().zip(async_hints) {
            async_hints_map.insert(*key, gen);
        }

        async_hints_map
    }

    /// Build the circuit.
    pub fn build(mut self) -> CircuitBuild<L, D> {
        self.pre_build();
        let data = self.api.build();
        let async_hints = Self::async_hint_map(&data.prover_only.generators, self.async_hints);

        CircuitBuild {
            data,
            io: self.io,
            async_hints,
        }
    }

    pub fn mock_build(mut self) -> MockCircuitBuild<L, D> {
<<<<<<< HEAD
        let blake2b_accelerator = self.blake2b_accelerator.clone();
        if let Some(accelerator) = blake2b_accelerator {
            accelerator.build(&mut self);
        }

        let sha256_accelerator = self.sha256_accelerator.clone();
        if let Some(mut accelerator) = sha256_accelerator {
            accelerator.build(&mut self);
        }

        let mock_circuit = self.api.mock_build();
=======
        self.pre_build();
        let mock_data = self.api.mock_build();
        let async_hints = Self::async_hint_map(&mock_data.prover_only.generators, self.async_hints);

>>>>>>> 146b9f3c
        MockCircuitBuild {
            data: mock_data,
            io: self.io,
            debug_variables: self.debug_variables,
            async_hints,
        }
    }

    /// Add simple generator.
    pub fn add_simple_generator<G: SimpleGenerator<L::Field, D> + Clone>(&mut self, generator: G) {
        self.api.add_simple_generator(generator)
    }

    /// Initializes a variable with no value in the circuit.
    pub fn init<V: CircuitVariable>(&mut self) -> V {
        V::init(self)
    }

    /// Initializes a variable with a value from the circuit input without any validity checks.
    pub fn init_unsafe<V: CircuitVariable>(&mut self) -> V {
        V::init_unsafe(self)
    }

    /// Initializes a variable with a constant value in the circuit.
    pub fn constant<V: CircuitVariable>(&mut self, value: V::ValueType<L::Field>) -> V {
        V::constant(self, value)
    }

    /// Asserts that the given variable is valid.
    pub fn assert_is_valid<V: CircuitVariable>(&mut self, variable: V) {
        variable.assert_is_valid(self)
    }

    /// Registers the given targets as public inputs.
    pub fn register_public_inputs(&mut self, inputs: &[Variable]) {
        self.api
            .register_public_inputs(&inputs.iter().map(|v| v.0).collect_vec());
    }

    /// Add returns res = i1 + i2 + ...
    pub fn add_many(&mut self, values: &[Variable]) -> Variable {
        let mut acc = values[0].0;
        for i in 1..values.len() {
            acc = self.api.add(acc, values[i].0);
        }
        acc.into()
    }

    /// Sub returns res = i1 - i2 - ...
    pub fn sub_many(&mut self, values: &[Variable]) -> Variable {
        let mut acc = values[0].0;
        for i in 1..values.len() {
            acc = self.api.sub(acc, values[i].0);
        }
        acc.into()
    }

    /// Mul returns res = i1 * i2 * ...
    pub fn mul_many(&mut self, values: &[Variable]) -> Variable {
        let mut acc = values[0].0;
        for i in 1..values.len() {
            acc = self.api.mul(acc, values[i].0);
        }
        acc.into()
    }

    /// Inverse returns res = 1 / i1.
    pub fn inverse(&mut self, i1: Variable) -> Variable {
        self.api.inverse(i1.0).into()
    }

    /// If selector is true, yields i1 else yields i2.
    pub fn select<V: CircuitVariable>(&mut self, selector: BoolVariable, i1: V, i2: V) -> V {
        assert_eq!(i1.targets().len(), i2.targets().len());
        let mut targets = Vec::new();
        for (t1, t2) in i1.targets().iter().zip(i2.targets().iter()) {
            targets.push(
                self.api
                    .select(BoolTarget::new_unsafe(selector.targets()[0]), *t1, *t2),
            );
        }
        V::from_targets(&targets)
    }

    /// Returns 1 if i1 is zero, 0 otherwise as a boolean.
    pub fn is_zero(&mut self, i1: Variable) -> BoolVariable {
        let zero = self.api.zero();
        self.api.is_equal(i1.0, zero).target.into()
    }

    /// Fails if i1 != i2.
    pub fn assert_is_equal<V: CircuitVariable>(&mut self, i1: V, i2: V) {
        for (t1, t2) in i1.targets().iter().zip(i2.targets().iter()) {
            self.api.connect(*t1, *t2);
        }
    }

    /// Returns 1 if i1 == i2 and 0 otherwise as a BoolVariable.
    pub fn is_equal<V: CircuitVariable>(&mut self, i1: V, i2: V) -> BoolVariable {
        let mut result = self._true();
        for (t1, t2) in i1.targets().iter().zip(i2.targets().iter()) {
            let target_eq = BoolVariable(Variable(self.api.is_equal(*t1, *t2).target));
            result = self.and(target_eq, result);
        }
        result
    }

    pub fn to_le_bits<V: EvmVariable>(&mut self, variable: V) -> Vec<BoolVariable> {
        variable.to_le_bits(self)
    }

    pub fn to_be_bits<V: EvmVariable>(&mut self, variable: V) -> Vec<BoolVariable> {
        variable.to_be_bits(self)
    }
}

impl<L: PlonkParameters<D>, const D: usize> Default for CircuitBuilder<L, D> {
    fn default() -> Self {
        Self::new()
    }
}

#[cfg(test)]
pub(crate) mod tests {

    use log::debug;
    use plonky2::field::types::Field;

    use super::DefaultBuilder;
    use crate::prelude::*;
    use crate::utils;

    #[test]
    fn test_simple_circuit_with_field_io() {
        utils::setup_logger();
        // Define your circuit.
        let mut builder = DefaultBuilder::new();
        let a = builder.read::<Variable>();
        let b = builder.read::<Variable>();
        let c = builder.add(a, b);
        builder.write(c);

        // Build your circuit.
        let circuit = builder.build();

        // Write to the circuit input.
        let mut input = circuit.input();
        input.write::<Variable>(GoldilocksField::TWO);
        input.write::<Variable>(GoldilocksField::TWO);

        // Generate a proof.
        let (proof, mut output) = circuit.prove(&input);

        // Verify proof.
        circuit.verify(&proof, &input, &output);

        // Read output.
        let sum = output.read::<Variable>();
        debug!("{}", sum.0);
    }

    #[test]
    fn test_simple_circuit_with_evm_io() {
        utils::setup_logger();
        // Define your circuit.
        let mut builder = DefaultBuilder::new();
        let a = builder.evm_read::<ByteVariable>();
        let b = builder.evm_read::<ByteVariable>();
        let c = builder.xor(a, b);
        builder.evm_write(c);

        // Build your circuit.
        let circuit = builder.build();

        // Write to the circuit input.
        let mut input = circuit.input();
        input.evm_write::<ByteVariable>(0u8);
        input.evm_write::<ByteVariable>(7u8);

        // Generate a proof.
        let (proof, mut output) = circuit.prove(&input);

        // Verify proof.
        circuit.verify(&proof, &input, &output);

        // Read output.
        let xor = output.evm_read::<ByteVariable>();
        debug!("{}", xor);
    }
}<|MERGE_RESOLUTION|>--- conflicted
+++ resolved
@@ -17,13 +17,9 @@
 use tokio::runtime::Runtime;
 
 pub use self::io::CircuitIO;
-<<<<<<< HEAD
-use super::generator::HintRef;
 use super::hash::blake2::blake2b_curta::Blake2bAccelerator;
 use super::hash::sha::sha256_curta::Sha256Accelerator;
-=======
 use super::hint::HintGenerator;
->>>>>>> 146b9f3c
 use super::vars::EvmVariable;
 use crate::backend::circuit::{CircuitBuild, DefaultParameters, MockCircuitBuild, PlonkParameters};
 use crate::frontend::hint::asynchronous::generator::AsyncHintDataRef;
@@ -39,8 +35,9 @@
     pub beacon_client: Option<BeaconClient>,
     pub debug: bool,
     pub debug_variables: HashMap<usize, String>,
-<<<<<<< HEAD
-    pub(crate) hints: Vec<Box<dyn HintRef<L, D>>>,
+    pub(crate) hints: Vec<Box<dyn HintGenerator<L, D>>>,
+    pub(crate) async_hints: Vec<AsyncHintDataRef<L, D>>,
+    pub(crate) async_hints_indices: Vec<usize>,
 
     // Right now we only have 2 accelerator, so just have
     // individual fields for them.
@@ -48,13 +45,6 @@
     // of accelerators
     pub blake2b_accelerator: Option<Blake2bAccelerator<L, D>>,
     pub sha256_accelerator: Option<Sha256Accelerator<L, D>>,
-=======
-    pub(crate) hints: Vec<Box<dyn HintGenerator<L, D>>>,
-    pub(crate) async_hints: Vec<AsyncHintDataRef<L, D>>,
-    pub(crate) async_hints_indices: Vec<usize>,
-    pub sha256_requests: Vec<Vec<Target>>,
-    pub sha256_responses: Vec<[Target; 32]>,
->>>>>>> 146b9f3c
 }
 
 /// The universal api for building circuits using `plonky2x` with default parameters.
@@ -81,15 +71,10 @@
             debug: false,
             debug_variables: HashMap::new(),
             hints: Vec::new(),
-<<<<<<< HEAD
+            async_hints: Vec::new(),
+            async_hints_indices: Vec::new(),
             blake2b_accelerator: None,
             sha256_accelerator: None,
-=======
-            async_hints: Vec::new(),
-            async_hints_indices: Vec::new(),
-            sha256_requests: Vec::new(),
-            sha256_responses: Vec::new(),
->>>>>>> 146b9f3c
         }
     }
 
@@ -131,23 +116,16 @@
         self.beacon_client = Some(client);
     }
 
-<<<<<<< HEAD
-    /// Build the circuit.
-    pub fn build(mut self) -> CircuitBuild<L, D> {
+    /// Adds all the constraints nedded before building the circuit and registering hints.
+    fn pre_build(&mut self) {
         let blake2b_accelerator = self.blake2b_accelerator.clone();
         if let Some(accelerator) = blake2b_accelerator {
-            accelerator.build(&mut self);
+            accelerator.build(self);
         }
 
         let sha256_accelerator = self.sha256_accelerator.clone();
         if let Some(mut accelerator) = sha256_accelerator {
-            accelerator.build(&mut self);
-=======
-    /// Adds all the constraints nedded before building the circuit and registering hints.
-    fn pre_build(&mut self) {
-        if !self.sha256_requests.is_empty() {
-            self.curta_constrain_sha256();
->>>>>>> 146b9f3c
+            accelerator.build(self);
         }
 
         for (index, gen_ref) in self
@@ -238,24 +216,10 @@
     }
 
     pub fn mock_build(mut self) -> MockCircuitBuild<L, D> {
-<<<<<<< HEAD
-        let blake2b_accelerator = self.blake2b_accelerator.clone();
-        if let Some(accelerator) = blake2b_accelerator {
-            accelerator.build(&mut self);
-        }
-
-        let sha256_accelerator = self.sha256_accelerator.clone();
-        if let Some(mut accelerator) = sha256_accelerator {
-            accelerator.build(&mut self);
-        }
-
-        let mock_circuit = self.api.mock_build();
-=======
         self.pre_build();
         let mock_data = self.api.mock_build();
         let async_hints = Self::async_hint_map(&mock_data.prover_only.generators, self.async_hints);
 
->>>>>>> 146b9f3c
         MockCircuitBuild {
             data: mock_data,
             io: self.io,
