mod boolean;
pub mod io;
mod proof;
pub mod watch;

use alloc::collections::BTreeMap;
use std::collections::HashMap;
use std::env;

use backtrace::Backtrace;
use ethers::providers::{Http, Middleware, Provider};
use ethers::types::U256;
use itertools::Itertools;
use plonky2::iop::generator::{SimpleGenerator, WitnessGeneratorRef};
use plonky2::iop::target::{BoolTarget, Target};
use plonky2::plonk::circuit_builder::CircuitBuilder as CircuitAPI;
use plonky2::plonk::circuit_data::CircuitConfig;
use tokio::runtime::Runtime;

pub use self::io::CircuitIO;
use super::hash::blake2::blake2b_curta::Blake2bAccelerator;
use super::hash::sha::sha256_curta::Sha256Accelerator;
use super::hint::HintGenerator;
use super::vars::EvmVariable;
use crate::backend::circuit::{CircuitBuild, DefaultParameters, MockCircuitBuild, PlonkParameters};
use crate::frontend::hint::asynchronous::generator::AsyncHintDataRef;
use crate::frontend::vars::{BoolVariable, CircuitVariable, Variable};
use crate::prelude::ArrayVariable;
use crate::utils::eth::beacon::BeaconClient;
use crate::utils::eth::beaconchain::BeaconchainAPIClient;

/// The universal builder for building circuits using `plonky2x`.
pub struct CircuitBuilder<L: PlonkParameters<D>, const D: usize> {
    pub api: CircuitAPI<L::Field, D>,
    pub io: CircuitIO<D>,
    pub execution_client: Option<Provider<Http>>,
    pub chain_id: Option<u64>,
    pub beacon_client: Option<BeaconClient>,
    pub beaconchain_api_client: Option<BeaconchainAPIClient>,
    pub debug: bool,
    pub debug_variables: HashMap<usize, String>,
    pub(crate) hints: Vec<Box<dyn HintGenerator<L, D>>>,
    pub(crate) async_hints: Vec<AsyncHintDataRef<L, D>>,
    pub(crate) async_hints_indices: Vec<usize>,

    // We currently have only two accelerators, so we just have individual fields for each one.
    // If we start adding more, then we should have a hashmap of accelerators.
    pub blake2b_accelerator: Option<Blake2bAccelerator<L, D>>,
    pub sha256_accelerator: Option<Sha256Accelerator<L, D>>,
}

/// The universal api for building circuits using `plonky2x` with default parameters.
pub struct DefaultBuilder {}

impl DefaultBuilder {
    #[allow(clippy::new_ret_no_self)]
    pub fn new() -> CircuitBuilder<DefaultParameters, 2> {
        CircuitBuilder::<DefaultParameters, 2>::new()
    }
}

impl<L: PlonkParameters<D>, const D: usize> CircuitBuilder<L, D> {
    /// Creates a new builder.
    pub fn new() -> Self {
        let config = CircuitConfig::standard_recursion_config();
        let api = CircuitAPI::new(config);
        let mut builder = Self {
            api,
            io: CircuitIO::new(),
            beacon_client: None,
            beaconchain_api_client: None,
            execution_client: None,
            chain_id: None,
            debug: false,
            debug_variables: HashMap::new(),
            hints: Vec::new(),
            async_hints: Vec::new(),
            async_hints_indices: Vec::new(),
            blake2b_accelerator: None,
            sha256_accelerator: None,
        };

        if let Ok(rpc_url) = env::var("CONSENSUS_RPC_1") {
            let client = BeaconClient::new(rpc_url);
            builder.set_beacon_client(client);
        }

        if let Ok(api_url) = env::var("BEACONCHAIN_API_URL_1") {
            if let Ok(api_key) = env::var("BEACONCHAIN_API_KEY_1") {
                let client = BeaconchainAPIClient::new(api_url, api_key);
                builder.set_beaconchain_api_client(client);
            }
        }

        builder
    }

    pub fn set_debug(&mut self) {
        self.debug = true;
    }

    pub fn debug_target(&mut self, target: Target) {
        if !self.debug {
            return;
        }
        match target {
            Target::VirtualTarget { index } => {
                let bt = Backtrace::new();
                self.debug_variables.insert(index, format!("{:#?}", bt));
            }
            _ => panic!("Expected a virtual target"),
        }
    }

    pub fn set_execution_client(&mut self, client: Provider<Http>) {
        let rt = Runtime::new().expect("failed to create tokio runtime");
        let result: U256 = rt.block_on(async {
            client
                .get_chainid()
                .await
                .expect("Failed to get chain id from provided RPC")
        });
        let result_cast = result.as_u64();
        self.execution_client = Some(client);
        self.chain_id = Some(result_cast);
    }

    pub fn get_chain_id(&self) -> u64 {
        self.chain_id.unwrap()
    }

    pub fn set_beacon_client(&mut self, client: BeaconClient) {
        self.beacon_client = Some(client);
    }

    pub fn set_beaconchain_api_client(&mut self, client: BeaconchainAPIClient) {
        self.beaconchain_api_client = Some(client);
    }

    /// Adds all the constraints nedded before building the circuit and registering hints.
    fn pre_build(&mut self) {
        let blake2b_accelerator = self.blake2b_accelerator.clone();
        if let Some(accelerator) = blake2b_accelerator {
            accelerator.build(self);
        }

        let sha256_accelerator = self.sha256_accelerator.clone();
        if let Some(mut accelerator) = sha256_accelerator {
            accelerator.build(self);
        }

        for (index, gen_ref) in self
            .async_hints_indices
            .iter()
            .zip(self.async_hints.iter_mut())
        {
            let new_output_stream = self.hints[*index].output_stream_mut();
            let output_stream = gen_ref.0.output_stream_mut();
            *output_stream = new_output_stream.clone();
        }

        let hints = self.hints.drain(..).collect::<Vec<_>>();
        let generators = hints
            .into_iter()
            .map(|h| WitnessGeneratorRef(h))
            .collect::<Vec<_>>();
        self.api.add_generators(generators);

        match self.io {
            CircuitIO::Bytes(ref io) => {
                let input = io
                    .input
                    .iter()
                    .flat_map(|b| b.variables())
                    .collect::<Vec<_>>();
                let output = io
                    .output
                    .iter()
                    .flat_map(|b| b.variables())
                    .collect::<Vec<_>>();
                self.register_public_inputs(input.as_slice());
                self.register_public_inputs(output.as_slice());
            }
            CircuitIO::Elements(ref io) => {
                let input = io
                    .input
                    .iter()
                    .flat_map(|b| b.variables())
                    .collect::<Vec<_>>();
                let output = io
                    .output
                    .iter()
                    .flat_map(|b| b.variables())
                    .collect::<Vec<_>>();
                self.register_public_inputs(input.as_slice());
                self.register_public_inputs(output.as_slice());
            }
            CircuitIO::RecursiveProofs(ref io) => {
                let output = io
                    .output
                    .iter()
                    .flat_map(|b| b.variables())
                    .collect::<Vec<_>>();
                self.register_public_inputs(output.as_slice());
            }
            CircuitIO::None() => {}
        };
    }

    /// Constructs a map of async hints according to their generator indices.
    fn async_hint_map(
        generators: &[WitnessGeneratorRef<L::Field, D>],
        async_hints: Vec<AsyncHintDataRef<L, D>>,
    ) -> BTreeMap<usize, AsyncHintDataRef<L, D>> {
        let mut async_hint_indices = Vec::new();

        for (i, generator) in generators.iter().enumerate() {
            if generator.0.id().starts_with("--async") {
                async_hint_indices.push(i);
            }
        }

        assert_eq!(async_hint_indices.len(), async_hints.len());

        let mut async_hints_map = BTreeMap::new();
        for (key, gen) in async_hint_indices.iter().zip(async_hints) {
            async_hints_map.insert(*key, gen);
        }

        async_hints_map
    }

    /// Build the circuit.
    pub fn build(mut self) -> CircuitBuild<L, D> {
        self.pre_build();
        let data = self.api.build();
        let async_hints = Self::async_hint_map(&data.prover_only.generators, self.async_hints);
        CircuitBuild {
            data,
            io: self.io,
            async_hints,
        }
    }

    pub fn mock_build(mut self) -> MockCircuitBuild<L, D> {
        self.pre_build();
        let mock_data = self.api.mock_build();
        let async_hints = Self::async_hint_map(&mock_data.prover_only.generators, self.async_hints);

        MockCircuitBuild {
            data: mock_data,
            io: self.io,
            debug_variables: self.debug_variables,
            async_hints,
        }
    }

    /// Add simple generator.
    pub fn add_simple_generator<G: SimpleGenerator<L::Field, D> + Clone>(&mut self, generator: G) {
        self.api.add_simple_generator(generator)
    }

    /// Initializes a variable with no value in the circuit.
    pub fn init<V: CircuitVariable>(&mut self) -> V {
        V::init(self)
    }

<<<<<<< HEAD
    /// Initializes an array of variables with no value in the circuit.
    pub fn init_array<V: CircuitVariable, const N: usize>(&mut self) -> ArrayVariable<V, N> {
        ArrayVariable::init(self)
    }

    /// Initializes an array of variables with no value in the circuit without any validity checks.
    pub fn init_array_unsafe<V: CircuitVariable, const N: usize>(&mut self) -> ArrayVariable<V, N> {
        ArrayVariable::init_unsafe(self)
=======
    /// Initializes a variable with no value in the circuit without any validity checks.
    pub fn init_unsafe<V: CircuitVariable>(&mut self) -> V {
        V::init_unsafe(self)
>>>>>>> cdb19227
    }

    /// Initializes a variable with a constant value in the circuit.
    pub fn constant<V: CircuitVariable>(&mut self, value: V::ValueType<L::Field>) -> V {
        V::constant(self, value)
    }

<<<<<<< HEAD
    /// Initializes an array of variables with a constant value in the circuit.
    pub fn constant_array<V: CircuitVariable, const N: usize>(
        &mut self,
        value: &[V::ValueType<L::Field>],
    ) -> ArrayVariable<V, N> {
        assert_eq!(value.len(), N);
        ArrayVariable::constant(self, value.to_vec())
    }

    /// Asserts that the given variable is valid.
    pub fn assert_is_valid<V: CircuitVariable>(&mut self, variable: V) {
        variable.assert_is_valid(self)
    }

    /// Registers the given targets as public inputs.
    pub fn register_public_inputs(&mut self, inputs: &[Target]) {
        self.api.register_public_inputs(inputs);
    }

    /// Add returns res = i1 + i2 + ...
    pub fn add_many(&mut self, values: &[Variable]) -> Variable {
        let mut acc = values[0].0;
        for i in 1..values.len() {
            acc = self.api.add(acc, values[i].0);
        }
        acc.into()
    }

    /// Sub returns res = i1 - i2 - ...
    pub fn sub_many(&mut self, values: &[Variable]) -> Variable {
        let mut acc = values[0].0;
        for i in 1..values.len() {
            acc = self.api.sub(acc, values[i].0);
        }
        acc.into()
=======
    /// Asserts that the given variable is valid.
    pub fn assert_is_valid<V: CircuitVariable>(&mut self, variable: V) {
        variable.assert_is_valid(self)
>>>>>>> cdb19227
    }

    /// Registers the given targets as public inputs.
    pub(crate) fn register_public_inputs(&mut self, inputs: &[Variable]) {
        self.api
            .register_public_inputs(&inputs.iter().map(|v| v.0).collect_vec());
    }

    /// Inverse returns res = 1 / i1.
    pub fn inverse(&mut self, i1: Variable) -> Variable {
        self.api.inverse(i1.0).into()
    }

    /// If selector is true, yields i1 else yields i2.
    pub fn select<V: CircuitVariable>(&mut self, selector: BoolVariable, i1: V, i2: V) -> V {
        assert_eq!(i1.targets().len(), i2.targets().len());
        let mut targets = Vec::new();
        for (t1, t2) in i1.targets().iter().zip(i2.targets().iter()) {
            targets.push(
                self.api
                    .select(BoolTarget::new_unsafe(selector.targets()[0]), *t1, *t2),
            );
        }
        V::from_targets(&targets)
    }

    /// Returns 1 if i1 is zero, 0 otherwise as a boolean.
    pub fn is_zero(&mut self, i1: Variable) -> BoolVariable {
        let zero = self.api.zero();
        self.api.is_equal(i1.0, zero).target.into()
    }

    /// Fails if i1 != i2.
    pub fn assert_is_equal<V: CircuitVariable>(&mut self, i1: V, i2: V) {
        for (t1, t2) in i1.targets().iter().zip(i2.targets().iter()) {
            self.api.connect(*t1, *t2);
        }
    }

    /// Returns 1 if i1 == i2 and 0 otherwise as a BoolVariable.
    pub fn is_equal<V: CircuitVariable>(&mut self, i1: V, i2: V) -> BoolVariable {
        let mut result = self._true();
        for (t1, t2) in i1.targets().iter().zip(i2.targets().iter()) {
            let target_eq = BoolVariable(Variable(self.api.is_equal(*t1, *t2).target));
            result = self.and(target_eq, result);
        }
        result
    }

    /// Connects two variables.
    pub fn connect<V: CircuitVariable>(&mut self, i1: V, i2: V) {
        let i1 = i1.targets();
        let i2 = i2.targets();
        for i in 0..i1.len() {
            self.api.connect(i1[i], i2[i]);
        }
    }

    pub fn to_le_bits<V: EvmVariable>(&mut self, variable: V) -> Vec<BoolVariable> {
        variable.to_le_bits(self)
    }

    pub fn to_be_bits<V: EvmVariable>(&mut self, variable: V) -> Vec<BoolVariable> {
        variable.to_be_bits(self)
    }
}

impl<L: PlonkParameters<D>, const D: usize> Default for CircuitBuilder<L, D> {
    fn default() -> Self {
        Self::new()
    }
}

#[cfg(test)]
pub(crate) mod tests {

    use log::debug;
    use plonky2::field::types::Field;

    use super::DefaultBuilder;
    use crate::prelude::*;
    use crate::utils;

    #[test]
    fn test_simple_circuit_with_field_io() {
        utils::setup_logger();
        // Define your circuit.
        let mut builder = DefaultBuilder::new();
        let a = builder.read::<Variable>();
        let b = builder.read::<Variable>();
        let c = builder.add(a, b);
        builder.write(c);

        // Build your circuit.
        let circuit = builder.build();

        // Write to the circuit input.
        let mut input = circuit.input();
        input.write::<Variable>(GoldilocksField::TWO);
        input.write::<Variable>(GoldilocksField::TWO);

        // Generate a proof.
        let (proof, mut output) = circuit.prove(&input);

        // Verify proof.
        circuit.verify(&proof, &input, &output);

        // Read output.
        let sum = output.read::<Variable>();
        debug!("{}", sum.0);
    }

    #[test]
    fn test_simple_circuit_with_evm_io() {
        utils::setup_logger();
        // Define your circuit.
        let mut builder = DefaultBuilder::new();
        let a = builder.evm_read::<ByteVariable>();
        let b = builder.evm_read::<ByteVariable>();
        let c = builder.xor(a, b);
        builder.evm_write(c);

        // Build your circuit.
        let circuit = builder.build();

        // Write to the circuit input.
        let mut input = circuit.input();
        input.evm_write::<ByteVariable>(0u8);
        input.evm_write::<ByteVariable>(7u8);

        // Generate a proof.
        let (proof, mut output) = circuit.prove(&input);

        // Verify proof.
        circuit.verify(&proof, &input, &output);

        // Read output.
        let xor = output.evm_read::<ByteVariable>();
        debug!("{}", xor);
    }
}<|MERGE_RESOLUTION|>--- conflicted
+++ resolved
@@ -265,7 +265,6 @@
         V::init(self)
     }
 
-<<<<<<< HEAD
     /// Initializes an array of variables with no value in the circuit.
     pub fn init_array<V: CircuitVariable, const N: usize>(&mut self) -> ArrayVariable<V, N> {
         ArrayVariable::init(self)
@@ -274,11 +273,11 @@
     /// Initializes an array of variables with no value in the circuit without any validity checks.
     pub fn init_array_unsafe<V: CircuitVariable, const N: usize>(&mut self) -> ArrayVariable<V, N> {
         ArrayVariable::init_unsafe(self)
-=======
+    }
+
     /// Initializes a variable with no value in the circuit without any validity checks.
     pub fn init_unsafe<V: CircuitVariable>(&mut self) -> V {
         V::init_unsafe(self)
->>>>>>> cdb19227
     }
 
     /// Initializes a variable with a constant value in the circuit.
@@ -286,7 +285,6 @@
         V::constant(self, value)
     }
 
-<<<<<<< HEAD
     /// Initializes an array of variables with a constant value in the circuit.
     pub fn constant_array<V: CircuitVariable, const N: usize>(
         &mut self,
@@ -299,34 +297,6 @@
     /// Asserts that the given variable is valid.
     pub fn assert_is_valid<V: CircuitVariable>(&mut self, variable: V) {
         variable.assert_is_valid(self)
-    }
-
-    /// Registers the given targets as public inputs.
-    pub fn register_public_inputs(&mut self, inputs: &[Target]) {
-        self.api.register_public_inputs(inputs);
-    }
-
-    /// Add returns res = i1 + i2 + ...
-    pub fn add_many(&mut self, values: &[Variable]) -> Variable {
-        let mut acc = values[0].0;
-        for i in 1..values.len() {
-            acc = self.api.add(acc, values[i].0);
-        }
-        acc.into()
-    }
-
-    /// Sub returns res = i1 - i2 - ...
-    pub fn sub_many(&mut self, values: &[Variable]) -> Variable {
-        let mut acc = values[0].0;
-        for i in 1..values.len() {
-            acc = self.api.sub(acc, values[i].0);
-        }
-        acc.into()
-=======
-    /// Asserts that the given variable is valid.
-    pub fn assert_is_valid<V: CircuitVariable>(&mut self, variable: V) {
-        variable.assert_is_valid(self)
->>>>>>> cdb19227
     }
 
     /// Registers the given targets as public inputs.
