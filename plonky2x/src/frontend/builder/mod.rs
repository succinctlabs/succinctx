--- conflicted
+++ resolved
@@ -146,7 +146,7 @@
                 let output = io
                     .output
                     .iter()
-                    .flat_map(|b| b.targets())
+                    .flat_map(|b| b.variables())
                     .collect::<Vec<_>>();
                 self.register_public_inputs(output.as_slice());
             }
@@ -179,11 +179,7 @@
         V::init(self)
     }
 
-<<<<<<< HEAD
     /// Initializes a variable with no value in the circuit without any validity checks.
-=======
-    /// Initializes a variable with a value from the circuit input without any validity checks.
->>>>>>> fb39f34b
     pub fn init_unsafe<V: CircuitVariable>(&mut self) -> V {
         V::init_unsafe(self)
     }
