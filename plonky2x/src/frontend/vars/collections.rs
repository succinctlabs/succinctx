--- conflicted
+++ resolved
@@ -278,14 +278,7 @@
         V3: CircuitVariable,
         V4: CircuitVariable,
         V5: CircuitVariable,
-<<<<<<< HEAD
-        V6: CircuitVariable,
-        V7: CircuitVariable,
-        V8: CircuitVariable,
-    > CircuitVariable for (V1, V2, V3, V4, V5, V6, V7, V8)
-=======
     > CircuitVariable for (V1, V2, V3, V4, V5)
->>>>>>> b5277928
 {
     type ValueType<F: RichField> = (
         V1::ValueType<F>,
@@ -293,12 +286,6 @@
         V3::ValueType<F>,
         V4::ValueType<F>,
         V5::ValueType<F>,
-<<<<<<< HEAD
-        V6::ValueType<F>,
-        V7::ValueType<F>,
-        V8::ValueType<F>,
-=======
->>>>>>> b5277928
     );
 
     fn init_unsafe<L: PlonkParameters<D>, const D: usize>(
@@ -310,12 +297,6 @@
             V3::init_unsafe(builder),
             V4::init_unsafe(builder),
             V5::init_unsafe(builder),
-<<<<<<< HEAD
-            V6::init_unsafe(builder),
-            V7::init_unsafe(builder),
-            V8::init_unsafe(builder),
-=======
->>>>>>> b5277928
         )
     }
 
@@ -329,12 +310,6 @@
             V3::constant(builder, value.2),
             V4::constant(builder, value.3),
             V5::constant(builder, value.4),
-<<<<<<< HEAD
-            V6::constant(builder, value.5),
-            V7::constant(builder, value.6),
-            V8::constant(builder, value.7),
-=======
->>>>>>> b5277928
         )
     }
 
@@ -345,12 +320,6 @@
             &self.2.variables()[..],
             &self.3.variables()[..],
             &self.4.variables()[..],
-<<<<<<< HEAD
-            &self.5.variables()[..],
-            &self.6.variables()[..],
-            &self.7.variables()[..],
-=======
->>>>>>> b5277928
         ]
         .concat()
     }
@@ -363,12 +332,135 @@
                 + V3::nb_elements()
                 + V4::nb_elements()
                 + V5::nb_elements()
-<<<<<<< HEAD
+        );
+
+        let v1 = V1::from_variables_unsafe(&variables[..V1::nb_elements()]);
+        let v2 = V2::from_variables_unsafe(
+            &variables[V1::nb_elements()..V1::nb_elements() + V2::nb_elements()],
+        );
+        let v3 = V3::from_variables_unsafe(
+            &variables[V1::nb_elements() + V2::nb_elements()
+                ..V1::nb_elements() + V2::nb_elements() + V3::nb_elements()],
+        );
+        let v4 = V4::from_variables_unsafe(
+            &variables[V1::nb_elements() + V2::nb_elements() + V3::nb_elements()..],
+        );
+        let v5 = V5::from_variables_unsafe(
+            &variables
+                [V1::nb_elements() + V2::nb_elements() + V3::nb_elements() + V4::nb_elements()..],
+        );
+
+        (v1, v2, v3, v4, v5)
+    }
+
+    fn assert_is_valid<L: PlonkParameters<D>, const D: usize>(
+        &self,
+        builder: &mut CircuitBuilder<L, D>,
+    ) {
+        self.0.assert_is_valid(builder);
+        self.1.assert_is_valid(builder);
+        self.2.assert_is_valid(builder);
+        self.3.assert_is_valid(builder);
+        self.4.assert_is_valid(builder);
+    }
+
+    fn get<F: RichField, W: Witness<F>>(&self, witness: &W) -> Self::ValueType<F> {
+        (
+            self.0.get(witness),
+            self.1.get(witness),
+            self.2.get(witness),
+            self.3.get(witness),
+            self.4.get(witness),
+        )
+    }
+
+    fn set<F: RichField, W: WitnessWrite<F>>(&self, witness: &mut W, value: Self::ValueType<F>) {
+        self.0.set(witness, value.0);
+        self.1.set(witness, value.1);
+        self.2.set(witness, value.2);
+        self.3.set(witness, value.3);
+        self.4.set(witness, value.4);
+    }
+}
+
+impl<
+        V1: CircuitVariable,
+        V2: CircuitVariable,
+        V3: CircuitVariable,
+        V4: CircuitVariable,
+        V5: CircuitVariable,
+        V6: CircuitVariable,
+        V7: CircuitVariable,
+        V8: CircuitVariable,
+    > CircuitVariable for (V1, V2, V3, V4, V5, V6, V7, V8)
+{
+    type ValueType<F: RichField> = (
+        V1::ValueType<F>,
+        V2::ValueType<F>,
+        V3::ValueType<F>,
+        V4::ValueType<F>,
+        V5::ValueType<F>,
+        V6::ValueType<F>,
+        V7::ValueType<F>,
+        V8::ValueType<F>,
+    );
+
+    fn init_unsafe<L: PlonkParameters<D>, const D: usize>(
+        builder: &mut CircuitBuilder<L, D>,
+    ) -> Self {
+        (
+            V1::init_unsafe(builder),
+            V2::init_unsafe(builder),
+            V3::init_unsafe(builder),
+            V4::init_unsafe(builder),
+            V5::init_unsafe(builder),
+            V6::init_unsafe(builder),
+            V7::init_unsafe(builder),
+            V8::init_unsafe(builder),
+        )
+    }
+
+    fn constant<L: PlonkParameters<D>, const D: usize>(
+        builder: &mut CircuitBuilder<L, D>,
+        value: Self::ValueType<L::Field>,
+    ) -> Self {
+        (
+            V1::constant(builder, value.0),
+            V2::constant(builder, value.1),
+            V3::constant(builder, value.2),
+            V4::constant(builder, value.3),
+            V5::constant(builder, value.4),
+            V6::constant(builder, value.5),
+            V7::constant(builder, value.6),
+            V8::constant(builder, value.7),
+        )
+    }
+
+    fn variables(&self) -> Vec<Variable> {
+        [
+            &self.0.variables()[..],
+            &self.1.variables()[..],
+            &self.2.variables()[..],
+            &self.3.variables()[..],
+            &self.4.variables()[..],
+            &self.5.variables()[..],
+            &self.6.variables()[..],
+            &self.7.variables()[..],
+        ]
+        .concat()
+    }
+
+    fn from_variables_unsafe(variables: &[Variable]) -> Self {
+        assert_eq!(
+            variables.len(),
+            V1::nb_elements()
+                + V2::nb_elements()
+                + V3::nb_elements()
+                + V4::nb_elements()
+                + V5::nb_elements()
                 + V6::nb_elements()
                 + V7::nb_elements()
                 + V8::nb_elements()
-=======
->>>>>>> b5277928
         );
 
         let v1 = V1::from_variables_unsafe(&variables[..V1::nb_elements()]);
@@ -380,7 +472,6 @@
                 ..V1::nb_elements() + V2::nb_elements() + V3::nb_elements()],
         );
         let v4 = V4::from_variables_unsafe(
-<<<<<<< HEAD
             &variables[V1::nb_elements() + V2::nb_elements() + V3::nb_elements()
                 ..V1::nb_elements() + V2::nb_elements() + V3::nb_elements() + V4::nb_elements()],
         );
@@ -431,16 +522,6 @@
         );
 
         (v1, v2, v3, v4, v5, v6, v7, v8)
-=======
-            &variables[V1::nb_elements() + V2::nb_elements() + V3::nb_elements()..],
-        );
-        let v5 = V5::from_variables_unsafe(
-            &variables
-                [V1::nb_elements() + V2::nb_elements() + V3::nb_elements() + V4::nb_elements()..],
-        );
-
-        (v1, v2, v3, v4, v5)
->>>>>>> b5277928
     }
 
     fn assert_is_valid<L: PlonkParameters<D>, const D: usize>(
@@ -452,12 +533,9 @@
         self.2.assert_is_valid(builder);
         self.3.assert_is_valid(builder);
         self.4.assert_is_valid(builder);
-<<<<<<< HEAD
         self.5.assert_is_valid(builder);
         self.6.assert_is_valid(builder);
         self.7.assert_is_valid(builder);
-=======
->>>>>>> b5277928
     }
 
     fn get<F: RichField, W: Witness<F>>(&self, witness: &W) -> Self::ValueType<F> {
@@ -467,12 +545,9 @@
             self.2.get(witness),
             self.3.get(witness),
             self.4.get(witness),
-<<<<<<< HEAD
             self.5.get(witness),
             self.6.get(witness),
             self.7.get(witness),
-=======
->>>>>>> b5277928
         )
     }
 
@@ -482,11 +557,8 @@
         self.2.set(witness, value.2);
         self.3.set(witness, value.3);
         self.4.set(witness, value.4);
-<<<<<<< HEAD
         self.5.set(witness, value.5);
         self.6.set(witness, value.6);
         self.7.set(witness, value.7);
-=======
->>>>>>> b5277928
     }
 }