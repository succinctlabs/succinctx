--- conflicted
+++ resolved
@@ -16,15 +16,10 @@
 use super::{BoolVariable, CircuitVariable, Variable, ByteVariable};
 use crate::backend::circuit::PlonkParameters;
 use crate::frontend::builder::CircuitBuilder;
-<<<<<<< HEAD
 use crate::prelude::{Add, Mul, Sub};
+
 /// A variable in the circuit representing a fixed length array of variables.
 /// We use this to avoid stack overflow arrays associated with fixed-length arrays.
-=======
-
-/// A variable in the circuit representing a fixed length array of variables. We use this to avoid
-/// stack overflow arrays associated with fixed-length arrays.
->>>>>>> 9940c829
 #[derive(Debug, Clone)]
 pub struct ArrayVariable<V: CircuitVariable, const N: usize> {
     pub data: Vec<V>,
