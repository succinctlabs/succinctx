--- conflicted
+++ resolved
@@ -108,11 +108,6 @@
         let variables = builder.constant::<Self>(value).variables();
         let circuit = builder.build();
         let pw = PartialWitness::new();
-<<<<<<< HEAD
-        let witness =
-            generate_witness(pw, &circuit.data.prover_only, &circuit.data.common).unwrap();
-        utils::enable_logging();
-=======
         let witness = generate_witness(
             pw,
             &circuit.data.prover_only,
@@ -120,7 +115,6 @@
             &circuit.async_hints,
         )
         .unwrap();
->>>>>>> 146b9f3c
         variables.iter().map(|v| v.get(&witness)).collect_vec()
     }
 
