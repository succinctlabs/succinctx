use std::fmt::Debug;

use array_macro::array;
use plonky2::hash::hash_types::RichField;
use plonky2::iop::witness::{Witness, WitnessWrite};

use super::{CircuitVariable, EvmVariable, Variable};
use crate::backend::config::PlonkParameters;
use crate::frontend::builder::CircuitBuilder;
use crate::frontend::ops::{BitAnd, BitOr, BitXor, Not, RotateLeft, RotateRight, Shl, Shr, Zero};
use crate::frontend::vars::ByteVariable;

/// A variable in the circuit representing a byte value.
#[derive(Debug, Clone, Copy)]
pub struct BytesVariable<const N: usize>(pub [ByteVariable; N]);

impl<const N: usize> CircuitVariable for BytesVariable<N> {
    type ValueType<F: RichField> = [u8; N];

    fn init<L: PlonkParameters<D>, const D: usize>(builder: &mut CircuitBuilder<L, D>) -> Self {
        Self(array![_ => ByteVariable::init(builder); N])
    }

    fn constant<L: PlonkParameters<D>, const D: usize>(
        builder: &mut CircuitBuilder<L, D>,
        value: Self::ValueType<L::Field>,
    ) -> Self {
        Self(array![i => ByteVariable::constant(builder, value[i]); N])
    }

    fn variables(&self) -> Vec<Variable> {
        self.0.iter().flat_map(|b| b.variables()).collect()
    }

    fn from_variables(variables: &[Variable]) -> Self {
        assert_eq!(variables.len(), 8 * N);
        Self(
            variables
                .chunks_exact(8)
                .map(ByteVariable::from_variables)
                .collect::<Vec<_>>()
                .try_into()
                .unwrap(),
        )
    }

    fn get<F: RichField, W: Witness<F>>(&self, witness: &W) -> Self::ValueType<F> {
        self.0.map(|b| b.get(witness))
    }

    fn set<F: RichField, W: WitnessWrite<F>>(&self, witness: &mut W, value: Self::ValueType<F>) {
        assert!(
            value.len() == N,
            "vector of values has wrong length: expected {} got {}",
            N,
            value.len()
        );
        for (b, v) in self.0.iter().zip(value) {
            b.set(witness, v);
        }
    }
}

impl<const N: usize> EvmVariable for BytesVariable<N> {
    fn encode<L: PlonkParameters<D>, const D: usize>(
        &self,
        builder: &mut CircuitBuilder<L, D>,
    ) -> Vec<ByteVariable> {
        self.0.iter().flat_map(|b| b.encode(builder)).collect()
    }

    fn decode<L: PlonkParameters<D>, const D: usize>(
        builder: &mut CircuitBuilder<L, D>,
        bytes: &[ByteVariable],
    ) -> Self {
        assert_eq!(bytes.len(), N);
        Self(array![i => ByteVariable::decode(builder, &bytes[i..i+1]); N])
    }

    fn encode_value<F: RichField>(value: Self::ValueType<F>) -> Vec<u8> {
        value.to_vec()
    }

    fn decode_value<F: RichField>(value: &[u8]) -> Self::ValueType<F> {
        value.try_into().unwrap()
    }
}

impl<L: PlonkParameters<D>, const D: usize, const N: usize> Not<L, D> for BytesVariable<N> {
    type Output = Self;

    fn not(self, builder: &mut CircuitBuilder<L, D>) -> Self::Output {
        BytesVariable(self.0.map(|x| builder.not(x)))
    }
}

impl<L: PlonkParameters<D>, const D: usize, const N: usize> Zero<L, D> for BytesVariable<N> {
    fn zero(builder: &mut CircuitBuilder<L, D>) -> Self {
        builder.constant([0u8; N])
    }
}

impl<L: PlonkParameters<D>, const D: usize, const N: usize> BitAnd<L, D> for BytesVariable<N> {
    type Output = Self;

    fn bitand(self, rhs: Self, builder: &mut CircuitBuilder<L, D>) -> Self::Output {
        let byte_fn = |i| builder.and(self.0[i], rhs.0[i]);
        BytesVariable(core::array::from_fn(byte_fn))
    }
}

impl<L: PlonkParameters<D>, const D: usize, const N: usize> BitOr<L, D> for BytesVariable<N> {
    type Output = Self;

    fn bitor(self, rhs: Self, builder: &mut CircuitBuilder<L, D>) -> Self::Output {
        let byte_fn = |i| builder.or(self.0[i], rhs.0[i]);
        BytesVariable(core::array::from_fn(byte_fn))
    }
}

impl<L: PlonkParameters<D>, const D: usize, const N: usize> BitXor<L, D> for BytesVariable<N> {
    type Output = Self;

    fn bitxor(self, rhs: Self, builder: &mut CircuitBuilder<L, D>) -> Self::Output {
        let byte_fn = |i| builder.xor(self.0[i], rhs.0[i]);
        BytesVariable(core::array::from_fn(byte_fn))
    }
}

impl<L: PlonkParameters<D>, const D: usize, const N: usize> Shr<L, D, usize> for BytesVariable<N> {
    type Output = Self;

    fn shr(self, rhs: usize, builder: &mut CircuitBuilder<L, D>) -> Self::Output {
        assert!(
            rhs < 8 * N,
            "shift amount is too large, must be less than {}",
            8 * N
        );
        let self_bits = self
            .0
            .iter()
            .flat_map(|x| x.as_be_bits())
            .collect::<Vec<_>>();
        let shr_bit = |i| {
            if i < rhs {
                builder.constant(false)
            } else {
                self_bits[i - rhs]
            }
        };
        let shr_bits = (0..8 * N).map(shr_bit).collect::<Vec<_>>();

        BytesVariable(
            shr_bits
                .chunks_exact(8)
                .map(|chunk| ByteVariable(chunk.try_into().unwrap()))
                .collect::<Vec<_>>()
                .try_into()
                .unwrap(),
        )
    }
}

impl<L: PlonkParameters<D>, const D: usize, const N: usize> Shl<L, D, usize> for BytesVariable<N> {
    type Output = Self;

    fn shl(self, rhs: usize, builder: &mut CircuitBuilder<L, D>) -> Self::Output {
        assert!(
            rhs < 8 * N,
            "shift amount is too large, must be less than {}",
            8 * N
        );
        let self_bits = self
            .0
            .iter()
            .flat_map(|x| x.as_be_bits())
            .collect::<Vec<_>>();
        let shl_bit = |i| {
            if i + rhs > 8 * N - 1 {
                builder.constant(false)
            } else {
                self_bits[i + rhs]
            }
        };
        let shl_bits = (0..8 * N).map(shl_bit).collect::<Vec<_>>();

        BytesVariable(
            shl_bits
                .chunks_exact(8)
                .map(|chunk| ByteVariable(chunk.try_into().unwrap()))
                .collect::<Vec<_>>()
                .try_into()
                .unwrap(),
        )
    }
}

impl<L: PlonkParameters<D>, const D: usize, const N: usize> RotateLeft<L, D, usize>
    for BytesVariable<N>
{
    type Output = Self;

    fn rotate_left(self, rhs: usize, _builder: &mut CircuitBuilder<L, D>) -> Self::Output {
        let self_bits = self
            .0
            .iter()
            .flat_map(|x| x.as_be_bits())
            .collect::<Vec<_>>();
        let rot_bit = |i| self_bits[(i + rhs) % (8 * N)];
        let rot_bits = (0..8 * N).map(rot_bit).collect::<Vec<_>>();

        BytesVariable(
            rot_bits
                .chunks_exact(8)
                .map(|chunk| ByteVariable(chunk.try_into().unwrap()))
                .collect::<Vec<_>>()
                .try_into()
                .unwrap(),
        )
    }
}

impl<L: PlonkParameters<D>, const D: usize, const N: usize> RotateRight<L, D, usize>
    for BytesVariable<N>
{
    type Output = Self;

    fn rotate_right(self, rhs: usize, _builder: &mut CircuitBuilder<L, D>) -> Self::Output {
        let self_bits = self
            .0
            .iter()
            .flat_map(|x| x.as_be_bits())
            .collect::<Vec<_>>();
        let rot_bit = |i| self_bits[(i + 8 * N - rhs) % (8 * N)];
        let rot_bits = (0..8 * N).map(rot_bit).collect::<Vec<_>>();

        BytesVariable(
            rot_bits
                .chunks_exact(8)
                .map(|chunk| ByteVariable(chunk.try_into().unwrap()))
                .collect::<Vec<_>>()
                .try_into()
                .unwrap(),
        )
    }
}

impl<const N: usize> BytesVariable<N> {
    pub fn to_nibbles<L: PlonkParameters<D>, const D: usize>(
        self,
        builder: &mut CircuitBuilder<L, D>,
    ) -> [ByteVariable; N * 2] {
        self.0
            .iter()
            .flat_map(|b| b.to_nibbles(builder))
            .collect::<Vec<ByteVariable>>()
            .try_into()
            .unwrap()
    }
}

#[cfg(test)]
mod tests {
    use rand::{thread_rng, Rng};

    use crate::backend::config::DefaultParameters;
    use crate::prelude::*;

    type L = DefaultParameters;
    const D: usize = 2;

    #[test]
    fn test_bytes_operations() {
<<<<<<< HEAD
        env_logger::try_init().unwrap_or_default();

        type F = GoldilocksField;
        type C = PoseidonGoldilocksConfig;
        const D: usize = 2;

        let mut builder = CircuitBuilder::<F, D>::new();
=======
        let mut builder = CircuitBuilder::<L, D>::new();
>>>>>>> 432f853a

        let num_tests = 32;

        let mut x_vec = Vec::new();
        let mut y_vec = Vec::new();

        let mut x_and_y_vec = Vec::new();
        let mut x_or_y_vec = Vec::new();
        let mut x_xor_y_vec = Vec::new();
        let mut x_shr_vec = Vec::new();
        let mut x_shl_vec = Vec::new();
        let mut x_rotl_vec = Vec::new();
        let mut x_rotr_vec = Vec::new();

        for i in 0..num_tests {
            let x = builder.init::<BytesVariable<4>>();
            let y = builder.init::<BytesVariable<4>>();
            x_vec.push(x);
            y_vec.push(y);

            let x_and_y = builder.and(x, y);
            x_and_y_vec.push(x_and_y);

            let x_or_y = builder.or(x, y);
            x_or_y_vec.push(x_or_y);

            let x_xor_y = builder.xor(x, y);
            x_xor_y_vec.push(x_xor_y);

            let x_shr = builder.shr(x, i);
            x_shr_vec.push(x_shr);

            let x_shl = builder.shl(x, i);
            x_shl_vec.push(x_shl);

            let x_rotl = builder.rotate_left(x, i);
            x_rotl_vec.push(x_rotl);

            let x_rotr = builder.rotate_right(x, i);
            x_rotr_vec.push(x_rotr);
        }

        let circuit = builder.build();
        let mut pw = PartialWitness::new();

        let mut rng = thread_rng();
        for (i, ((((((((x, y), x_and_y), x_or_y), x_xor_y), x_shr), x_shl), x_rotl), x_rotr)) in
            x_vec
                .iter()
                .zip(y_vec.iter())
                .zip(x_and_y_vec.iter())
                .zip(x_or_y_vec)
                .zip(x_xor_y_vec)
                .zip(x_shr_vec)
                .zip(x_shl_vec)
                .zip(x_rotl_vec)
                .zip(x_rotr_vec)
                .enumerate()
        {
            let x_val = rng.gen::<u32>();
            let y_val = rng.gen::<u32>();

            x.set(&mut pw, x_val.to_be_bytes());
            y.set(&mut pw, y_val.to_be_bytes());

            x_and_y.set(&mut pw, (x_val & y_val).to_be_bytes());
            x_or_y.set(&mut pw, (x_val | y_val).to_be_bytes());
            x_xor_y.set(&mut pw, (x_val ^ y_val).to_be_bytes());
            x_shr.set(&mut pw, (x_val >> i).to_be_bytes());
            x_shl.set(&mut pw, (x_val << i).to_be_bytes());
            x_rotl.set(&mut pw, (x_val.rotate_left(i as u32)).to_be_bytes());
            x_rotr.set(&mut pw, (x_val.rotate_right(i as u32)).to_be_bytes());
        }

        let proof = circuit.data.prove(pw).unwrap();
        circuit.data.verify(proof).unwrap();
    }
}<|MERGE_RESOLUTION|>--- conflicted
+++ resolved
@@ -271,17 +271,9 @@
 
     #[test]
     fn test_bytes_operations() {
-<<<<<<< HEAD
         env_logger::try_init().unwrap_or_default();
 
-        type F = GoldilocksField;
-        type C = PoseidonGoldilocksConfig;
-        const D: usize = 2;
-
-        let mut builder = CircuitBuilder::<F, D>::new();
-=======
         let mut builder = CircuitBuilder::<L, D>::new();
->>>>>>> 432f853a
 
         let num_tests = 32;
 
