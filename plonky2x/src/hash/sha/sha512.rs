use plonky2::field::extension::Extendable;
use plonky2::hash::hash_types::RichField;
use plonky2::iop::target::BoolTarget;
use plonky2::plonk::circuit_builder::CircuitBuilder;
use plonky2::iop::target::Target;

use crate::hash::bit_operations::util::{_right_rotate, _shr, uint64_to_bits};
use crate::hash::bit_operations::{add_arr, and_arr, not_arr, xor2_arr, xor3_arr, zip_add};

pub struct Sha512Target {
    pub message: Vec<BoolTarget>,
    pub hash_msg_length_bits: Target,
    pub digest: Vec<BoolTarget>,
}

pub const CHUNK_128_BYTES: usize = 128;
pub const CHUNK_1024_BITS: usize = CHUNK_128_BYTES * 8;

pub fn get_initial_hash<F: RichField + Extendable<D>, const D: usize>(
    builder: &mut CircuitBuilder<F, D>,
) -> [[BoolTarget; 64]; 8] {
    let initial_hash = [
        0x6a09e667f3bcc908,
        0xbb67ae8584caa73b,
        0x3c6ef372fe94f82b,
        0xa54ff53a5f1d36f1,
        0x510e527fade682d1,
        0x9b05688c2b3e6c1f,
        0x1f83d9abfb41bd6b,
        0x5be0cd19137e2179,
    ];
    let mut res = [None; 8];
    for i in 0..8 {
        res[i] = Some(uint64_to_bits(initial_hash[i], builder));
    }
    res.map(|x| x.unwrap())
}

pub fn get_round_constants<F: RichField + Extendable<D>, const D: usize>(
    builder: &mut CircuitBuilder<F, D>,
) -> [[BoolTarget; 64]; 80] {
    let round_constants: [u64; 80] = [
        0x428a2f98d728ae22,
        0x7137449123ef65cd,
        0xb5c0fbcfec4d3b2f,
        0xe9b5dba58189dbbc,
        0x3956c25bf348b538,
        0x59f111f1b605d019,
        0x923f82a4af194f9b,
        0xab1c5ed5da6d8118,
        0xd807aa98a3030242,
        0x12835b0145706fbe,
        0x243185be4ee4b28c,
        0x550c7dc3d5ffb4e2,
        0x72be5d74f27b896f,
        0x80deb1fe3b1696b1,
        0x9bdc06a725c71235,
        0xc19bf174cf692694,
        0xe49b69c19ef14ad2,
        0xefbe4786384f25e3,
        0x0fc19dc68b8cd5b5,
        0x240ca1cc77ac9c65,
        0x2de92c6f592b0275,
        0x4a7484aa6ea6e483,
        0x5cb0a9dcbd41fbd4,
        0x76f988da831153b5,
        0x983e5152ee66dfab,
        0xa831c66d2db43210,
        0xb00327c898fb213f,
        0xbf597fc7beef0ee4,
        0xc6e00bf33da88fc2,
        0xd5a79147930aa725,
        0x06ca6351e003826f,
        0x142929670a0e6e70,
        0x27b70a8546d22ffc,
        0x2e1b21385c26c926,
        0x4d2c6dfc5ac42aed,
        0x53380d139d95b3df,
        0x650a73548baf63de,
        0x766a0abb3c77b2a8,
        0x81c2c92e47edaee6,
        0x92722c851482353b,
        0xa2bfe8a14cf10364,
        0xa81a664bbc423001,
        0xc24b8b70d0f89791,
        0xc76c51a30654be30,
        0xd192e819d6ef5218,
        0xd69906245565a910,
        0xf40e35855771202a,
        0x106aa07032bbd1b8,
        0x19a4c116b8d2d0c8,
        0x1e376c085141ab53,
        0x2748774cdf8eeb99,
        0x34b0bcb5e19b48a8,
        0x391c0cb3c5c95a63,
        0x4ed8aa4ae3418acb,
        0x5b9cca4f7763e373,
        0x682e6ff3d6b2b8a3,
        0x748f82ee5defb2fc,
        0x78a5636f43172f60,
        0x84c87814a1f0ab72,
        0x8cc702081a6439ec,
        0x90befffa23631e28,
        0xa4506cebde82bde9,
        0xbef9a3f7b2c67915,
        0xc67178f2e372532b,
        0xca273eceea26619c,
        0xd186b8c721c0c207,
        0xeada7dd6cde0eb1e,
        0xf57d4f7fee6ed178,
        0x06f067aa72176fba,
        0x0a637dc5a2c898a6,
        0x113f9804bef90dae,
        0x1b710b35131c471b,
        0x28db77f523047d84,
        0x32caab7b40c72493,
        0x3c9ebe0a15c9bebc,
        0x431d67c49c100d4c,
        0x4cc5d4becb3e42b6,
        0x597f299cfc657e2a,
        0x5fcb6fab3ad6faec,
        0x6c44198c4a475817,
    ];
    let mut res = [None; 80];
    for i in 0..80 {
        res[i] = Some(uint64_to_bits(round_constants[i], builder));
    }
    res.map(|x| x.unwrap())
}

pub fn reshape(u: Vec<BoolTarget>) -> Vec<[BoolTarget; 64]> {
    let l = u.len() / 64;
    let mut res = Vec::new();
    for i in 0..l {
        let mut arr = [None; 64];
        for j in 0..64 {
            arr[j] = Some(u[i * 64 + j]);
        }
        res.push(arr.map(|x| x.unwrap()));
    }
    res
}

fn select_chunk<F: RichField + Extendable<D>, const D: usize>(
    builder: &mut CircuitBuilder<F, D>,
    b: BoolTarget,
    x: [BoolTarget; 64],
    y: [BoolTarget; 64]
) -> [BoolTarget; 64] {
    let mut res = [None; 64];
    for i in 0..64 {
        res[i] = Some(builder.select(b, x[i].target, y[i].target));
    }
    res.map(|x| BoolTarget::new_unsafe(x.unwrap()))
}

<<<<<<< HEAD
pub fn calculate_num_chunks(length: usize) -> usize {
=======
const fn calculate_num_chunks(length: usize) -> usize {
>>>>>>> 80a6953c
    let msg_with_min_padding_len = length + 129;

    let additional_padding_len = 1024 - (msg_with_min_padding_len % 1024);
    
    let msg_length_with_all_padding = msg_with_min_padding_len + additional_padding_len;

    msg_length_with_all_padding / 1024
}


// Should be a multiple of CHUNK_1024_BITS
fn pad_sha512_variable<F: RichField + Extendable<D>, const D: usize, const MAX_NUM_CHUNKS: usize>(
    builder: &mut CircuitBuilder<F, D>,
    // Message should have length MAX_NUM_CHUNKS
    message: &[BoolTarget],
    // Pass in the last chunk number in the message as a target
    last_chunk_t: Target,
    // This should be less than (MAX_NUM_CHUNKS * 1024) - 129
    // Length in bits of the target
    hash_msg_length_bits: Target
) -> Vec<BoolTarget> {
    let mut msg_input = Vec::new();

    let mut length_bits = builder.split_le(hash_msg_length_bits, 128);
    // Convert length to BE bits
    length_bits.reverse();

    let mut step_select_bit = builder.constant_bool(true);
    for i in 0..MAX_NUM_CHUNKS {
        let chunk_offset = 1024 * i;
        let curr_chunk_t = builder.constant(F::from_canonical_usize(i));
        // Check if this is the chunk where length should be added
        let chunk_select_bit = builder.is_equal(last_chunk_t, curr_chunk_t);
        // Always message || padding || nil
        for j in 0..CHUNK_1024_BITS-128 {
            let idx = chunk_offset + j;

            let idx_t = builder.constant(F::from_canonical_usize(idx));
            let idx_length_eq_t = builder.is_equal(idx_t, hash_msg_length_bits);

            // select_bit AND NOT(idx_length_eq_t)
            let not_idx_length_eq_t = builder.not(idx_length_eq_t);
            step_select_bit = BoolTarget::new_unsafe(
                builder.select(
                        step_select_bit,
                        not_idx_length_eq_t.target,
                        step_select_bit.target)
            );

            // Set bit to push: (select_bit && message[i]) || idx_length_eq_t
            let bit_to_push = builder.and(step_select_bit, message[idx]);
            let bit_to_push = builder.or(idx_length_eq_t, bit_to_push);
            msg_input.push(bit_to_push);

        }

        // Message || padding || length || nil
        for j in CHUNK_1024_BITS-128..CHUNK_1024_BITS {
            let idx = chunk_offset + j;

            // Should only be true in the last valid chunk
            let length_bit = builder.and(length_bits[j % CHUNK_128_BYTES], chunk_select_bit);

            // TODO: chunk_select_bit && (step_select_bit || length_bit) should never be true concurrently -> add constraint for this?

            let idx_t = builder.constant(F::from_canonical_usize(idx));
            let idx_length_eq_t = builder.is_equal(idx_t, hash_msg_length_bits);

            // select_bit AND NOT(idx_length_eq_t)
            let not_idx_length_eq_t = builder.not(idx_length_eq_t);
            step_select_bit = BoolTarget::new_unsafe(
                builder.select(
                        step_select_bit,
                        not_idx_length_eq_t.target,
                        step_select_bit.target)
            );
            
            // Set bit to push: (select_bit && message[i]) || idx_length_eq_t
            let bit_to_push = builder.and(step_select_bit, message[idx]);
            let bit_to_push = builder.or(idx_length_eq_t, bit_to_push);

            let bit_to_push = builder.or(length_bit, bit_to_push);

            // Either length bit || (message[i] || idx_length_eq_t)
            msg_input.push(bit_to_push);
        }
    }
    msg_input
}

fn process_sha512_variable<F: RichField + Extendable<D>, const D: usize, const MAX_NUM_CHUNKS: usize>(
    builder: &mut CircuitBuilder<F, D>,
    msg_input: &[BoolTarget],
    last_chunk: Target,
) -> Vec<BoolTarget> {
    let mut sha512_hash = get_initial_hash(builder);
    let round_constants = get_round_constants(builder);

    let mut noop_select = builder.constant_bool(false);
    // Process the input with 1024 bit chunks
    for chunk_start in (0..MAX_NUM_CHUNKS*CHUNK_1024_BITS).step_by(1024) {
        let chunk = msg_input[chunk_start..chunk_start + 1024].to_vec();

        let new_sha512_hash = process_sha512_chunk(builder, round_constants, sha512_hash, chunk);
        for i in 0..8 {
            sha512_hash[i] = select_chunk(builder, noop_select, sha512_hash[i], new_sha512_hash[i]);
        }

        // Check if this is the last chunk
        let curr_chunk_t = builder.constant(F::from_canonical_usize(chunk_start / 1024));
        let is_last_block = builder.is_equal(last_chunk, curr_chunk_t);

        noop_select = BoolTarget::new_unsafe(
            builder.select(
                    noop_select,
                    noop_select.target,
                    is_last_block.target)
        );
    }

    let mut digest = Vec::new();
    for word in sha512_hash.iter() {
        for d in word {
            digest.push(*d);
        }
    }
    digest

}

// Number of chunks in hash_msg_input
pub fn sha512_variable<F: RichField + Extendable<D>, const D: usize, const MAX_NUM_CHUNKS: usize>(
    builder: &mut CircuitBuilder<F, D>,
) -> Sha512Target {

    let hash_msg_length_bits = builder.add_virtual_target();

    let mut msg_input = Vec::new();
    for _i in 0..MAX_NUM_CHUNKS * CHUNK_1024_BITS {
        msg_input.push(builder.add_virtual_bool_target_safe());
    }

    let length_bits = builder.split_le(hash_msg_length_bits, 64);

    let last_block_num = builder.le_sum(length_bits[10..64].to_vec().iter());

    let hash_msg_input = pad_sha512_variable::<F, D, MAX_NUM_CHUNKS>(builder, &msg_input, last_block_num, hash_msg_length_bits);

    // Padding may require an additional chunk (should be computed outside of the circuit)
    let digest = process_sha512_variable::<F, D, MAX_NUM_CHUNKS>(builder, &hash_msg_input, last_block_num);

    return Sha512Target { message: msg_input, hash_msg_length_bits, digest }
}

fn process_sha512<F: RichField + Extendable<D>, const D: usize>(
    builder: &mut CircuitBuilder<F, D>,
    msg_input: &[BoolTarget],
) -> Vec<BoolTarget> {
    let mut sha512_hash = get_initial_hash(builder);
    let round_constants = get_round_constants(builder);

    // Process the input with 1024 bit chunks
    for chunk_start in (0..msg_input.len()).step_by(1024) {
        let chunk = msg_input[chunk_start..chunk_start + 1024].to_vec();

        sha512_hash = process_sha512_chunk(builder, round_constants, sha512_hash, chunk);
    }

    let mut digest = Vec::new();
    for word in sha512_hash.iter() {
        for d in word {
            digest.push(*d);
        }
    }
    digest
}

fn process_sha512_chunk<F: RichField + Extendable<D>, const D: usize>(
    builder: &mut CircuitBuilder<F, D>, 
    round_constants: [[BoolTarget; 64]; 80], 
    sha512_hash: [[BoolTarget; 64]; 8], 
    chunk: Vec<BoolTarget>
) -> [[BoolTarget; 64]; 8] {
    let mut u = Vec::new();

    for bit in chunk.iter().take(1024) {
        u.push(*bit);
    }
    for _ in 1024..80 * 64 {
        u.push(builder.constant_bool(false));
    }

    let mut w = reshape(u);
    for i in 16..80 {
        let s0 = xor3_arr(
            _right_rotate(w[i - 15], 1),
            _right_rotate(w[i - 15], 8),
            _shr(w[i - 15], 7, builder),
            builder,
        );
        let s1 = xor3_arr(
            _right_rotate(w[i - 2], 19),
            _right_rotate(w[i - 2], 61),
            _shr(w[i - 2], 6, builder),
            builder,
        );
        let inter1 = add_arr(w[i - 16], s0, builder);
        let inter2 = add_arr(inter1, w[i - 7], builder);
        w[i] = add_arr(inter2, s1, builder);
    }
    let mut a = sha512_hash[0];
    let mut b = sha512_hash[1];
    let mut c = sha512_hash[2];
    let mut d = sha512_hash[3];
    let mut e = sha512_hash[4];
    let mut f = sha512_hash[5];
    let mut g = sha512_hash[6];
    let mut h = sha512_hash[7];

    for i in 0..80 {
        let sum1 = xor3_arr(
            _right_rotate(e, 14),
            _right_rotate(e, 18),
            _right_rotate(e, 41),
            builder,
        );
        let ch = xor2_arr(
            and_arr(e, f, builder),
            and_arr(not_arr(e, builder), g, builder),
            builder,
        );
        let temp1 = add_arr(h, sum1, builder);
        let temp2 = add_arr(temp1, ch, builder);
        let temp3 = add_arr(temp2, round_constants[i], builder);
        let temp4 = add_arr(temp3, w[i], builder);
        let final_temp1 = temp4;

        let sum0 = xor3_arr(
            _right_rotate(a, 28),
            _right_rotate(a, 34),
            _right_rotate(a, 39),
            builder,
        );

        let maj = xor3_arr(
            and_arr(a, b, builder),
            and_arr(a, c, builder),
            and_arr(b, c, builder),
            builder,
        );
        let final_temp2 = add_arr(sum0, maj, builder);

        h = g;
        g = f;
        f = e;
        e = add_arr(d, final_temp1, builder);
        d = c;
        c = b;
        b = a;
        a = add_arr(final_temp1, final_temp2, builder);
    }

    zip_add(sha512_hash, [a, b, c, d, e, f, g, h], builder)
}

pub fn sha512<F: RichField + Extendable<D>, const D: usize>(
    builder: &mut CircuitBuilder<F, D>,
    message: &[BoolTarget],
) -> Vec<BoolTarget> {
    let mut msg_input = Vec::new();
    msg_input.extend_from_slice(message);

    let msg_bit_len: u128 = message.len().try_into().expect("message too long");

    // minimum_padding = 1 + 128 (min 1 bit for the pad, and 128 bit for the msg size)
    let msg_with_min_padding_len = msg_bit_len + 129;

    let additional_padding_len = 1024 - (msg_with_min_padding_len % 1024);

    msg_input.push(builder.constant_bool(true));
    for _i in 0..additional_padding_len {
        msg_input.push(builder.constant_bool(false));
    }

    for i in (0..128).rev() {
        let has_bit = (msg_bit_len & (1 << i)) != 0;
        msg_input.push(builder.constant_bool(has_bit));
    }

    process_sha512(builder, &msg_input)
}

#[cfg(test)]
mod tests {
    use anyhow::Result;
    use plonky2::iop::witness::PartialWitness;
    use plonky2::plonk::circuit_builder::CircuitBuilder;
    use plonky2::plonk::circuit_data::CircuitConfig;
    use plonky2::plonk::config::{GenericConfig, PoseidonGoldilocksConfig};
    use plonky2::iop::witness::WitnessWrite;
    use plonky2::field::types::Field;
    use subtle_encoding::hex::decode;

    use super::*;

    fn to_bits(msg: Vec<u8>) -> Vec<bool> {
        let mut res = Vec::new();
        for bit in msg {
            let char = bit;
            for j in 0..8 {
                if (char & (1 << (7 - j))) != 0 {
                    res.push(true);
                } else {
                    res.push(false);
                }
            }
        }
        res
    }

    #[test]
    fn test_sha512_empty() -> Result<()> {
        let msg = b"";
        let msg_bits = to_bits(msg.to_vec());
        let expected_digest = "cf83e1357eefb8bdf1542850d66d8007d620e4050b5715dc83f4a921d36ce9ce47d0d13c5d85f2b0ff8318d2877eec2f63b931bd47417a81a538327af927da3e";
        let digest_bits = to_bits(decode(expected_digest).unwrap());

        const D: usize = 2;
        type C = PoseidonGoldilocksConfig;
        type F = <C as GenericConfig<D>>::F;
        let mut builder = CircuitBuilder::<F, D>::new(CircuitConfig::standard_recursion_config());
        let message = msg_bits
            .iter()
            .map(|b| builder.constant_bool(*b))
            .collect::<Vec<_>>();
        let digest = sha512(&mut builder, &message);
        let pw = PartialWitness::new();

        for i in 0..digest_bits.len() {
            if digest_bits[i] {
                builder.assert_one(digest[i].target);
            } else {
                builder.assert_zero(digest[i].target);
            }
        }

        let data = builder.build::<C>();
        let proof = data.prove(pw).unwrap();

        data.verify(proof)
    }

    #[test]
    fn test_sha512_small_msg() -> Result<()> {
        let msg = b"plonky2";
        let msg_bits = to_bits(msg.to_vec());
        let expected_digest = "7c6159dd615db8c15bc76e23d36106e77464759979a0fcd1366e531f552cfa0852dbf5c832f00bb279cbc945b44a132bff3ed0028259813b6a07b57326e88c87";
        let digest_bits = to_bits(decode(expected_digest).unwrap());

        const D: usize = 2;
        type C = PoseidonGoldilocksConfig;
        type F = <C as GenericConfig<D>>::F;
        let mut builder = CircuitBuilder::<F, D>::new(CircuitConfig::standard_recursion_config());
        let message = msg_bits
            .iter()
            .map(|b| builder.constant_bool(*b))
            .collect::<Vec<_>>();
        let digest = sha512(&mut builder, &message);
        let pw = PartialWitness::new();

        for i in 0..digest_bits.len() {
            if digest_bits[i] {
                builder.assert_one(digest[i].target);
            } else {
                builder.assert_zero(digest[i].target);
            }
        }

        let data = builder.build::<C>();
        let proof = data.prove(pw).unwrap();

        data.verify(proof)
    }

    #[test]
    fn test_sha512_large_msg() -> Result<()> {
        let msg = decode("35c323757c20640a294345c89c0bfcebe3d554fdb0c7b7a0bdb72222c531b1ecf7ec1c43f4de9d49556de87b86b26a98942cb078486fdb44de38b80864c3973153756363696e6374204c616273").unwrap();
        let msg_bits = to_bits(msg.to_vec());
        let expected_digest = "4388243c4452274402673de881b2f942ff5730fd2c7d8ddb94c3e3d789fb3754380cba8faa40554d9506a0730a681e88ab348a04bc5c41d18926f140b59aed39";
        let digest_bits = to_bits(decode(expected_digest).unwrap());

        const D: usize = 2;
        type C = PoseidonGoldilocksConfig;
        type F = <C as GenericConfig<D>>::F;
        let mut builder = CircuitBuilder::<F, D>::new(CircuitConfig::standard_ecc_config());
        let message = msg_bits
            .iter()
            .map(|b| builder.constant_bool(*b))
            .collect::<Vec<_>>();
        let digest = sha512(&mut builder, &message);
        let pw = PartialWitness::new();

        for i in 0..digest_bits.len() {
            if digest_bits[i] {
                builder.assert_one(digest[i].target);
            } else {
                builder.assert_zero(digest[i].target);
            }
        }

        dbg!(builder.num_gates());
        let data = builder.build::<C>();
        let proof = data.prove(pw).unwrap();

        data.verify(proof)
    }

    #[test]
    fn test_sha512_large_msg_variable() -> Result<()> {
        // This test tests both the variable length and the no-op skip for processing each chunk of the sha512
        // 77-byte message fits in one chunk, but we make MAX_NUM_CHUNKS 2 to test the no-op skip
        let msg = decode("35c323757c20640a294345c89c0bfcebe3d554fdb0c7b7a0bdb72222c531b1ecf7ec1c43f4de9d49556de87b86b26a98942cb078486fdb44de38b80864c3973153756363696e6374204c616273").unwrap();
        let msg_bits = to_bits(msg.to_vec());

        let expected_digest = "4388243c4452274402673de881b2f942ff5730fd2c7d8ddb94c3e3d789fb3754380cba8faa40554d9506a0730a681e88ab348a04bc5c41d18926f140b59aed39";
        let digest_bits = to_bits(decode(expected_digest).unwrap());

        const D: usize = 2;
        type C = PoseidonGoldilocksConfig;
        type F = <C as GenericConfig<D>>::F;
        let mut builder = CircuitBuilder::<F, D>::new(CircuitConfig::standard_ecc_config());

        // TODO: Compute properly from maximum signed message size
        const MAX_NUM_CHUNKS: usize = 2;

        let sha512_target = sha512_variable::<F, D, MAX_NUM_CHUNKS>(&mut builder);
        let mut pw = PartialWitness::new();

        // Pass in the bit length of the message to hash as a target
        pw.set_target(sha512_target.hash_msg_length_bits, F::from_canonical_usize(msg_bits.len()));

        // Add extra bool targets
        for i in 0..msg_bits.len() {
            pw.set_bool_target(sha512_target.message[i], msg_bits[i]);
        }

        // Add extra bool targets
        for i in msg_bits.len()..MAX_NUM_CHUNKS*CHUNK_1024_BITS {
            pw.set_bool_target(sha512_target.message[i], false);
        }

        for i in 0..sha512_target.digest.len() {
            if digest_bits[i] {
                builder.assert_one(sha512_target.digest[i].target);
            } else {
                builder.assert_zero(sha512_target.digest[i].target);
            }
        }

        dbg!(builder.num_gates());
        let data = builder.build::<C>();
        
        let circuit_digest = data.verifier_only.circuit_digest;
        println!("circuit_digest: {:?}", circuit_digest);

        let proof = data.prove(pw).unwrap();

        data.verify(proof)
    }

    #[test]
    #[should_panic]
    fn test_sha512_failure() {
        let msg = decode("35c323757c20640a294345c89c0bfcebe3d554fdb0c7b7a0bdb72222c531b1ecf7ec1c43f4de9d49556de87b86b26a98942cb078486fdb44de38b80864c3973153756363696e6374204c616273").unwrap();
        let msg_bits = to_bits(msg.to_vec());
        let expected_digest = "3388243c4452274402673de881b2f942ff5730fd2c7d8ddb94c3e3d789fb3754380cba8faa40554d9506a0730a681e88ab348a04bc5c41d18926f140b59aed39";
        let digest_bits = to_bits(decode(expected_digest).unwrap());

        const D: usize = 2;
        type C = PoseidonGoldilocksConfig;
        type F = <C as GenericConfig<D>>::F;
        let mut builder = CircuitBuilder::<F, D>::new(CircuitConfig::standard_recursion_config());
        let message = msg_bits
            .iter()
            .map(|b| builder.constant_bool(*b))
            .collect::<Vec<_>>();
        let digest = sha512(&mut builder, &message);
        let pw = PartialWitness::new();

        for i in 0..digest_bits.len() {
            if digest_bits[i] {
                builder.assert_one(digest[i].target);
            } else {
                builder.assert_zero(digest[i].target);
            }
        }

        let data = builder.build::<C>();
        let proof = data.prove(pw).unwrap();

        data.verify(proof).expect("sha512 error");
    }
}<|MERGE_RESOLUTION|>--- conflicted
+++ resolved
@@ -154,11 +154,7 @@
     res.map(|x| BoolTarget::new_unsafe(x.unwrap()))
 }
 
-<<<<<<< HEAD
-pub fn calculate_num_chunks(length: usize) -> usize {
-=======
-const fn calculate_num_chunks(length: usize) -> usize {
->>>>>>> 80a6953c
+pub const fn calculate_num_chunks(length: usize) -> usize {
     let msg_with_min_padding_len = length + 129;
 
     let additional_padding_len = 1024 - (msg_with_min_padding_len % 1024);
