use core::time::Duration;

use anyhow::Result;
use ethers::types::U256;
use log::{debug, info};
use num::BigInt;
use reqwest::blocking::Client;
use serde::{Deserialize, Serialize};
use serde_json::Value;
use serde_with::serde_as;

use crate::utils::serde::deserialize_bigint;

/// A client used for connecting and querying a beacon node.
#[derive(Debug, Clone, Serialize, Deserialize)]
pub struct BeaconClient {
    rpc_url: String,
}

/// The data format returned by official Eth Beacon Node APIs.
#[derive(Debug, Deserialize)]
struct BeaconData<T> {
    #[allow(unused)]
    pub execution_optimistic: bool,
    #[allow(unused)]
    pub finalized: bool,
<<<<<<< HEAD
    #[allow(unused)]
    pub data: Vec<T>,
}

/// The format returned by official Eth Beacon Node APIs.
#[derive(Debug, Deserialize)]
struct BeaconResponse<T> {
    #[allow(unused)]
    data: BeaconData<T>,
=======
    pub data: T,
>>>>>>> 058963fa
}

/// All custom endpoints return a response with this format.
#[derive(Debug, Deserialize)]
struct CustomResponse<T> {
    success: bool,
    result: T,
}

#[derive(Debug, Deserialize)]
pub struct BeaconHeaderContainer {
    pub root: String,
    pub canonical: bool,
    pub header: BeaconHeaderMessage,
}

#[derive(Debug, Deserialize)]
pub struct BeaconHeaderMessage {
    pub message: BeaconHeader,
}

/// The beacon header according to the consensus spec.
/// Reference: https://github.com/ethereum/consensus-specs/blob/dev/specs/phase0/beacon-chain.md#beaconblockheader
#[derive(Debug, Deserialize)]
pub struct BeaconHeader {
    pub slot: String,
    pub proposer_index: String,
    pub parent_root: String,
    pub state_root: String,
    pub body_root: String,
}

/// The beacon validator struct according to the consensus spec.
/// Reference: https://github.com/ethereum/consensus-specs/blob/dev/specs/phase0/beacon-chain.md#validator
#[derive(Debug, Clone, Deserialize)]
#[serde(rename_all = "camelCase")]
#[serde_as]
pub struct BeaconValidator {
    pub pubkey: String,
    pub withdrawal_credentials: String,
    pub effective_balance: u64,
    pub slashed: bool,
    pub activation_eligibility_epoch: u64,
    pub activation_epoch: u64,
    pub exit_epoch: String,
    pub withdrawable_epoch: String,
}

/// The beacon validator balance returned by the official Beacon Node API.
/// https://ethereum.github.io/beacon-APIs/#/Beacon/getStateValidatorBalances
#[derive(Debug, Deserialize)]
struct BeaconValidatorBalance {
    #[allow(unused)]
    pub index: String,
    #[allow(unused)]
    pub balance: String,
}

#[derive(Debug, Deserialize)]
#[serde(rename_all = "camelCase")]
pub struct GetBeaconPartialValidatorsRoot {
    pub partial_validators_root: String,
    #[serde(deserialize_with = "deserialize_bigint")]
    pub gindex: BigInt,
    pub depth: u64,
    pub proof: Vec<String>,
}

/// The result returned from `/api/beacon/proof/validator/[beacon_id]`.
#[derive(Debug, Deserialize)]
#[serde(rename_all = "camelCase")]
pub struct GetBeaconValidatorsRoot {
    pub validators_root: String,
    #[serde(deserialize_with = "deserialize_bigint")]
    pub gindex: BigInt,
    pub depth: u64,
    pub proof: Vec<String>,
}

/// The result returned from `/api/beacon/proof/validator/[beacon_id]/[validator_idx]`.
#[derive(Debug, Deserialize)]
#[serde(rename_all = "camelCase")]
pub struct GetBeaconValidator {
    pub validator_root: String,
    pub validators_root: String,
    pub validator_idx: u64,
    pub validator: BeaconValidator,
    #[serde(deserialize_with = "deserialize_bigint")]
    pub gindex: BigInt,
    pub depth: u64,
    pub proof: Vec<String>,
}

/// The result returned from `/api/beacon/validator/[beacon_id]/[validator_idx]`.
/// Note that this endpoint returns only the validator struct, without any SSZ proofs.
#[derive(Debug, Deserialize)]
#[serde(rename_all = "camelCase")]
pub struct GetBeaconValidatorWitness {
    pub validator: BeaconValidator,
}

#[derive(Debug, Deserialize)]
#[serde(rename_all = "camelCase")]
pub struct GetBeaconValidatorBatchWitness {
    pub validators: Vec<BeaconValidator>,
}

#[derive(Debug, Deserialize)]
#[serde(rename_all = "camelCase")]
pub struct GetBeaconBalancesRoot {
    pub balances_root: String,
    #[serde(deserialize_with = "deserialize_bigint")]
    pub gindex: BigInt,
    pub depth: u64,
    pub proof: Vec<String>,
}

#[derive(Debug, Deserialize)]
#[serde(rename_all = "camelCase")]
pub struct GetBeaconPartialBalancesRoot {
    pub partial_balances_root: String,
    #[serde(deserialize_with = "deserialize_bigint")]
    pub gindex: BigInt,
    pub depth: u64,
    pub proof: Vec<String>,
}

#[derive(Debug, Deserialize)]
#[serde(rename_all = "camelCase")]
pub struct GetBeaconBalance {
    pub balance: u64,
    pub balance_leaf: String,
    pub balances_root: String,
    pub proof: Vec<String>,
    pub depth: u64,
    #[serde(deserialize_with = "deserialize_bigint")]
    pub gindex: BigInt,
}

#[derive(Debug, Deserialize)]
#[serde(rename_all = "camelCase")]
<<<<<<< HEAD
pub struct GetBeaconBalanceWitness {
    pub balance: u64,
}

#[derive(Debug, Deserialize)]
#[serde(rename_all = "camelCase")]
pub struct GetBeaconBalanceBatchWitness {
    pub balances: Vec<u64>,
}

#[derive(Debug, Deserialize)]
#[serde(rename_all = "camelCase")]
pub struct GetBeaconWithdrawalsRoot {
=======
pub struct GetBeaconWithdrawals {
    pub withdrawals: Vec<Withdrawal>,
>>>>>>> 058963fa
    pub withdrawals_root: String,
    pub proof: Vec<String>,
    #[serde(deserialize_with = "deserialize_bigint")]
    pub gindex: BigInt,
    pub depth: u64,
}

#[derive(Debug, Deserialize)]
#[serde(rename_all = "camelCase")]
pub struct Withdrawal {
    pub index: u64,
    pub validator_index: u64,
    pub address: String,
    #[serde(deserialize_with = "deserialize_bigint")]
    pub amount: BigInt,
}

#[derive(Debug, Deserialize)]
#[serde(rename_all = "camelCase")]
pub struct GetBeaconWithdrawal {
    pub withdrawal: Withdrawal,
    pub withdrawal_root: String,
    pub proof: Vec<String>,
    #[serde(deserialize_with = "deserialize_bigint")]
    pub gindex: BigInt,
    pub depth: u64,
}

#[derive(Debug, Deserialize)]
#[serde(rename_all = "camelCase")]
pub struct GetBeaconHistoricalBlock {
    pub target_block_root: String,
    pub far_slot_historical_summary_root: String,
    pub far_slot_historical_summary_proof: Vec<String>,
    pub far_slot_block_root_proof: Vec<String>,
    pub close_slot_block_root_proof: Vec<String>,
}

impl BeaconClient {
    /// Creates a new BeaconClient based on a rpc url.
    pub fn new(rpc_url: String) -> Self {
        Self { rpc_url }
    }

    /// Gets the block root at `head`.
    pub fn get_finalized_block_root_sync(&self) -> Result<String> {
        self.get_finalized_block_root()
    }

    /// Gets the latest block root at `head` asynchronously.
    pub fn get_finalized_block_root(&self) -> Result<String> {
        let endpoint = format!("{}/eth/v1/beacon/headers/finalized", self.rpc_url);
        let client = Client::new();
        let response = client.get(endpoint).send()?;
        let parsed: Value = response.json()?;

        if let Value::Object(data) = &parsed["data"] {
            return Ok(data["root"].as_str().unwrap().to_string());
        }

        Err(anyhow::anyhow!("failed to parse response"))
    }

    /// Gets the partial balances root based on a beacon_id and the number of expected balances.
    pub fn get_partial_validators_root(
        &self,
        beacon_id: String,
        nb_balances: usize,
    ) -> Result<GetBeaconPartialValidatorsRoot> {
        let endpoint = format!(
            "{}/api/beacon/proof/partialValidator/{}/{}",
            self.rpc_url, beacon_id, nb_balances
        );
        info!("{}", endpoint);
        let client = Client::new();
        let response = client
            .get(endpoint)
            .timeout(Duration::from_secs(300))
            .send()?;
        let response: CustomResponse<GetBeaconPartialValidatorsRoot> = response.json()?;
        assert!(response.success);
        Ok(response.result)
    }

    /// Gets the validators root based on a beacon_id and the SSZ proof from
    /// `stateRoot -> validatorsRoot`.
    pub fn get_validators_root(&self, beacon_id: String) -> Result<GetBeaconValidatorsRoot> {
        let endpoint = format!("{}/api/beacon/proof/validator/{}", self.rpc_url, beacon_id);
        let client = Client::new();
        let response = client.get(endpoint).timeout(Duration::new(120, 0)).send()?;
        let response: CustomResponse<GetBeaconValidatorsRoot> = response.json()?;
        assert!(response.success);
        Ok(response.result)
    }

    /// Gets the state of a validator based on a beacon_id and index, omitting any SSZ proofs.
    /// With repeated calls on the same beacon_id, this should be faster than `get_validator`.
    pub fn get_validator_witness(
        &self,
        beacon_id: String,
        validator_idx: u64,
    ) -> Result<GetBeaconValidatorWitness> {
        let endpoint = format!(
            "{}/api/beacon/validator/{}/{}",
            self.rpc_url, beacon_id, validator_idx
        );
        let client = Client::new();
        let response = client.get(endpoint).send()?;
        let response: CustomResponse<GetBeaconValidatorWitness> = response.json()?;
        assert!(response.success);
        Ok(response.result)
    }

    pub fn get_validator_batch_witness(
        &self,
        beacon_id: String,
        start_idx: u64,
        end_idx: u64,
    ) -> Result<Vec<BeaconValidator>> {
        let endpoint = format!(
            "{}/api/beacon/validator/{}/{},{}",
            self.rpc_url, beacon_id, start_idx, end_idx
        );
        debug!("{}", endpoint);
        let client = reqwest::blocking::Client::new();
        let response = client
            .get(endpoint)
            .timeout(Duration::from_secs(300))
            .send()?;
        let response: GetBeaconValidatorBatchWitness = response.json()?;
        Ok(response.validators)
    }

    /// Gets the state of a validator based on a beacon_id and index, including the SSZ proof from
    /// `validatorsRoot -> validator[validator_idx]`.
    pub fn get_validator(
        &self,
        beacon_id: String,
        validator_idx: u64,
    ) -> Result<GetBeaconValidator> {
        let endpoint = format!(
            "{}/api/beacon/proof/validator/{}/{}",
            self.rpc_url, beacon_id, validator_idx
        );
        let client = Client::new();
        let response = client.get(endpoint).send()?;
        let response: CustomResponse<GetBeaconValidator> = response.json()?;
        assert!(response.success);
        Ok(response.result)
    }

    /// Gets the state of a validator based on a beacon_id and index, including the SSZ proof from
    /// `validatorsRoot -> validator[validator_idx]`.
    pub fn get_validator_by_pubkey(
        &self,
        beacon_id: String,
        pubkey: String,
    ) -> Result<GetBeaconValidator> {
        let endpoint = format!(
            "{}/api/beacon/proof/validator/{}/{}",
            self.rpc_url, beacon_id, pubkey
        );
        info!("{}", endpoint);
        let client = Client::new();
        let response = client.get(endpoint).timeout(Duration::new(120, 0)).send()?;
        let response: CustomResponse<GetBeaconValidator> = response.json()?;
        assert!(response.success);
        Ok(response.result)
    }

    /// Gets the balances root based on a beacon_id.
    pub fn get_balances_root(&self, beacon_id: String) -> Result<GetBeaconBalancesRoot> {
        let endpoint = format!("{}/api/beacon/proof/balance/{}", self.rpc_url, beacon_id);
        info!("{}", endpoint);
        let client = Client::new();
        let response = client.get(endpoint).send()?;
        let response: CustomResponse<GetBeaconBalancesRoot> = response.json()?;
        assert!(response.success);
        Ok(response.result)
    }

    /// Gets the partial balances root based on a beacon_id and the number of expected balances.
    pub fn get_partial_balances_root(
        &self,
        beacon_id: String,
        nb_balances: usize,
    ) -> Result<GetBeaconPartialBalancesRoot> {
        let endpoint = format!(
            "{}/api/beacon/proof/partialBalance/{}/{}",
            self.rpc_url, beacon_id, nb_balances
        );
        info!("{}", endpoint);
        let client = Client::new();
        let response = client
            .get(endpoint)
            .timeout(Duration::from_secs(300))
            .send()?;
        let response: CustomResponse<GetBeaconPartialBalancesRoot> = response.json()?;
        assert!(response.success);
        Ok(response.result)
    }

    pub fn get_balance_witness(&self, beacon_id: String, idx: u64) -> Result<u64> {
        let endpoint = format!("{}/api/beacon/balance/{}/{}", self.rpc_url, beacon_id, idx);
        let client = reqwest::blocking::Client::new();
        let response = client
            .get(endpoint)
            .timeout(Duration::from_secs(300))
            .send()?;
        let response: GetBeaconBalanceWitness = response.json()?;
        Ok(response.balance)
    }

    pub fn get_balance_batch_witness(
        &self,
        beacon_id: String,
        start_idx: u64,
        end_idx: u64,
    ) -> Result<Vec<u64>> {
        let endpoint = format!(
            "{}/api/beacon/balance/{}/{},{}",
            self.rpc_url, beacon_id, start_idx, end_idx
        );
        debug!("{}", endpoint);
        let client = reqwest::blocking::Client::new();
        let response = client
            .get(endpoint)
            .timeout(Duration::from_secs(300))
            .send()?;
        let response: GetBeaconBalanceBatchWitness = response.json()?;
        Ok(response.balances)
    }

    /// Gets the balance of a validator based on a beacon_id and validator index.
    pub fn get_validator_balance_v2(
        &self,
        beacon_id: String,
        validator_idx: u64,
    ) -> Result<GetBeaconBalance> {
        let endpoint = format!(
            "{}/api/beacon/proof/balance/{}/{}",
            self.rpc_url, beacon_id, validator_idx
        );
        let client = Client::new();
        let response = client.get(endpoint).send()?;
        let response: CustomResponse<GetBeaconBalance> = response.json()?;
        assert!(response.success);
        Ok(response.result)
    }

    /// Gets the balance of a validator based on a beacon_id and validator pubkey.
    pub fn get_validator_balance_by_pubkey_v2(
        &self,
        beacon_id: String,
        pubkey: String,
    ) -> Result<GetBeaconBalance> {
        let endpoint = format!(
            "{}/api/beacon/proof/balance/{}/{}",
            self.rpc_url, beacon_id, pubkey
        );
        let client = Client::new();
        let response = client.get(endpoint).send()?;
        let response: CustomResponse<GetBeaconBalance> = response.json()?;
        assert!(response.success);
        Ok(response.result)
    }

    /// Gets the balance of a validator based on a beacon_id and validator index.
    #[allow(unused)]
    fn get_validator_balance_deprecated(
        &self,
        beacon_id: String,
        validator_idx: u64,
    ) -> Result<U256> {
        let endpoint = format!(
            "{}/eth/v1/beacon/states/{}/validator_balances?id={}",
            self.rpc_url, beacon_id, validator_idx
        );
        let client = Client::new();
        let response = client.get(endpoint).send()?;
        let response: BeaconData<Vec<BeaconValidatorBalance>> = response.json()?;
        let balance = response.data[0].balance.parse::<u64>()?;
        Ok(U256::from(balance))
    }

    /// Gets the balance of a validator based on a beacon_id and validator pubkey.
    #[allow(unused)]
    fn get_validator_balance_by_pubkey_deprecated(
        &self,
        beacon_id: String,
        pubkey: String,
    ) -> Result<U256> {
        let endpoint = format!(
            "{}/eth/v1/beacon/states/{}/validator_balances?id={}",
            self.rpc_url, beacon_id, pubkey
        );
        let client = Client::new();
        let response = client.get(endpoint).send()?;
        let response: BeaconData<Vec<BeaconValidatorBalance>> = response.json()?;
        let balance = response.data[0].balance.parse::<u64>()?;
        Ok(U256::from(balance))
    }

    pub fn get_withdrawals(&self, beacon_id: String) -> Result<GetBeaconWithdrawals> {
        let endpoint = format!("{}/api/beacon/proof/withdrawal/{}", self.rpc_url, beacon_id);
        info!("{}", endpoint);
        let client = Client::new();
        let response = client.get(endpoint).timeout(Duration::new(120, 0)).send()?;
        let response: CustomResponse<GetBeaconWithdrawals> = response.json()?;
        assert!(response.success);
        Ok(response.result)
    }

    pub fn get_withdrawal(&self, beacon_id: String, idx: u64) -> Result<GetBeaconWithdrawal> {
        let endpoint = format!(
            "{}/api/beacon/proof/withdrawal/{}/{}",
            self.rpc_url, beacon_id, idx
        );
        let client = Client::new();
        let response = client.get(endpoint).send()?;
        let response: CustomResponse<GetBeaconWithdrawal> = response.json()?;
        assert!(response.success);
        Ok(response.result)
    }

    pub fn get_historical_block(
        &self,
        beacon_id: String,
        offset: u64,
    ) -> Result<GetBeaconHistoricalBlock> {
        let endpoint = format!(
            "{}/api/beacon/proof/historical/{}/{}",
            self.rpc_url, beacon_id, offset
        );
        info!("{}", endpoint);
        let client = Client::new();
        let response = client.get(endpoint).timeout(Duration::new(240, 0)).send()?;
        let response: CustomResponse<GetBeaconHistoricalBlock> = response.json()?;
        assert!(response.success);
        Ok(response.result)
    }

    /// Gets the block header at the given `beacon_id`.
    pub fn get_header(&self, beacon_id: String) -> Result<BeaconHeader> {
        let endpoint = format!("{}/eth/v1/beacon/headers/{}", self.rpc_url, beacon_id);
        info!("{}", endpoint);
        let client = Client::new();
        let response = client.get(endpoint).send()?;
        let parsed: BeaconData<BeaconHeaderContainer> = response.json()?;

        Ok(parsed.data.header.message)
    }
}

#[cfg(test)]
mod tests {
    extern crate dotenv;

    use std::env;

    use anyhow::Result;
    use log::debug;

    use super::*;
    use crate::utils;

    #[cfg_attr(feature = "ci", ignore)]
    #[test]
    fn test_get_validators_root_by_slot() -> Result<()> {
        utils::setup_logger();
        dotenv::dotenv()?;
        let rpc = env::var("CONSENSUS_RPC_1").unwrap();
        let client = BeaconClient::new(rpc.to_string());
        let slot = 7052735;
        let result = client.get_validators_root(slot.to_string())?;
        debug!("{:?}", result);
        Ok(())
    }

    #[cfg_attr(feature = "ci", ignore)]
    #[test]
    fn test_get_validators_root_by_block_root() -> Result<()> {
        utils::setup_logger();
        dotenv::dotenv()?;
        let rpc = env::var("CONSENSUS_RPC_1").unwrap();
        let client = BeaconClient::new(rpc.to_string());
        let block_root = "0x6b6964f45d0aeff741260ec4faaf76bb79a009fc18ae17979784d92aec374946";
        let result = client.get_validators_root(block_root.to_string())?;
        debug!("{:?}", result);
        Ok(())
    }

    #[cfg_attr(feature = "ci", ignore)]
    #[test]
    fn test_get_validator_by_slot() -> Result<()> {
        utils::setup_logger();
        dotenv::dotenv()?;
        let rpc = env::var("CONSENSUS_RPC_1").unwrap();
        let client = BeaconClient::new(rpc.to_string());
        let slot = 7052735;
        let result = client.get_validator(slot.to_string(), 0)?;
        debug!("{:?}", result);
        Ok(())
    }

    #[cfg_attr(feature = "ci", ignore)]
    #[test]
    fn test_get_validator_by_block_root() -> Result<()> {
        utils::setup_logger();
        dotenv::dotenv()?;
        let rpc = env::var("CONSENSUS_RPC_1").unwrap();
        let client = BeaconClient::new(rpc.to_string());
        let block_root = "0x6b6964f45d0aeff741260ec4faaf76bb79a009fc18ae17979784d92aec374946";
        let result = client.get_validator(block_root.to_string(), 0)?;
        debug!("{:?}", result);
        Ok(())
    }
}<|MERGE_RESOLUTION|>--- conflicted
+++ resolved
@@ -24,19 +24,7 @@
     pub execution_optimistic: bool,
     #[allow(unused)]
     pub finalized: bool,
-<<<<<<< HEAD
-    #[allow(unused)]
-    pub data: Vec<T>,
-}
-
-/// The format returned by official Eth Beacon Node APIs.
-#[derive(Debug, Deserialize)]
-struct BeaconResponse<T> {
-    #[allow(unused)]
-    data: BeaconData<T>,
-=======
     pub data: T,
->>>>>>> 058963fa
 }
 
 /// All custom endpoints return a response with this format.
@@ -178,7 +166,6 @@
 
 #[derive(Debug, Deserialize)]
 #[serde(rename_all = "camelCase")]
-<<<<<<< HEAD
 pub struct GetBeaconBalanceWitness {
     pub balance: u64,
 }
@@ -191,11 +178,8 @@
 
 #[derive(Debug, Deserialize)]
 #[serde(rename_all = "camelCase")]
-pub struct GetBeaconWithdrawalsRoot {
-=======
 pub struct GetBeaconWithdrawals {
     pub withdrawals: Vec<Withdrawal>,
->>>>>>> 058963fa
     pub withdrawals_root: String,
     pub proof: Vec<String>,
     #[serde(deserialize_with = "deserialize_bigint")]
