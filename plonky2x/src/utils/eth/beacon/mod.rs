--- conflicted
+++ resolved
@@ -1,14 +1,10 @@
 use core::time::Duration;
 
 use anyhow::Result;
-<<<<<<< HEAD
 use num::BigInt;
-=======
 use ethers::types::U256;
 use log::info;
-use num::BigInt;
 use reqwest::blocking::Client;
->>>>>>> fb39f34b
 use serde::Deserialize;
 use serde_json::Value;
 use serde_with::serde_as;
@@ -191,26 +187,18 @@
         Self { rpc_url }
     }
 
-<<<<<<< HEAD
+    /// Gets the block root at `head`.
+    pub fn get_finalized_block_root_sync(&self) -> Result<String> {
+        self.get_finalized_block_root()
+    }
+
     /// Gets the latest block root at `head` asynchronously.
     pub fn get_finalized_block_root(&self) -> Result<String> {
         let endpoint = format!("{}/eth/v1/beacon/headers/finalized", self.rpc_url);
-        let parsed: Value = reqwest::blocking::get(endpoint)?.json()?;
-        println!("{:?}", parsed);
-=======
-    /// Gets the block root at `head`.
-    pub fn get_finalized_block_root_sync(&self) -> Result<String> {
-        self.get_finalized_block_root()
-    }
-
-    /// Gets the latest block root at `head` asynchronously.
-    pub fn get_finalized_block_root(&self) -> Result<String> {
-        let endpoint = format!("{}/eth/v1/beacon/headers/finalized", self.rpc_url);
         let client = Client::new();
         let response = client.get(endpoint).send()?;
         let parsed: Value = response.json()?;
 
->>>>>>> fb39f34b
         if let Value::Object(data) = &parsed["data"] {
             if let Value::Object(data2) = &data["data"] {
                 return Ok(data2["root"].as_str().unwrap().to_string());
@@ -223,16 +211,6 @@
     /// Gets the validators root based on a beacon_id and the SSZ proof from
     /// `stateRoot -> validatorsRoot`.
     pub fn get_validators_root(&self, beacon_id: String) -> Result<GetBeaconValidatorsRoot> {
-<<<<<<< HEAD
-        let endpoint = format!("{}/api/beacon/proof/validator/{}", self.rpc_url, beacon_id);
-
-        let client = reqwest::blocking::Client::new();
-        let response = client
-            .get(endpoint)
-            .timeout(Duration::from_secs(300))
-            .send()?;
-        let response: CustomResponse<GetBeaconValidatorsRoot> = response.json()?;
-=======
         let endpoint = format!("{}/api/beacon/validator/{}", self.rpc_url, beacon_id);
         let client = Client::new();
         let response = client.get(endpoint).send()?;
@@ -255,7 +233,6 @@
         let client = Client::new();
         let response = client.get(endpoint).send()?;
         let response: CustomResponse<GetBeaconValidatorWitness> = response.json()?;
->>>>>>> fb39f34b
         assert!(response.success);
         Ok(response.result)
     }
@@ -271,12 +248,8 @@
             "{}/api/beacon/validator/{}/{}",
             self.rpc_url, beacon_id, validator_idx
         );
-<<<<<<< HEAD
-        let response = reqwest::blocking::get(endpoint)?;
-=======
-        let client = Client::new();
-        let response = client.get(endpoint).send()?;
->>>>>>> fb39f34b
+        let client = Client::new();
+        let response = client.get(endpoint).send()?;
         let response: CustomResponse<GetBeaconValidator> = response.json()?;
         assert!(response.success);
         Ok(response.result)
@@ -293,15 +266,9 @@
             "{}/api/beacon/proof/validator/{}/{}",
             self.rpc_url, beacon_id, pubkey
         );
-<<<<<<< HEAD
-        println!("{}", endpoint);
-
-        let response = reqwest::blocking::get(endpoint)?;
-=======
         info!("{}", endpoint);
         let client = Client::new();
         let response = client.get(endpoint).send()?;
->>>>>>> fb39f34b
         let response: CustomResponse<GetBeaconValidator> = response.json()?;
         assert!(response.success);
         Ok(response.result)
@@ -309,21 +276,10 @@
 
     /// Gets the balances root based on a beacon_id.
     pub fn get_balances_root(&self, beacon_id: String) -> Result<GetBeaconBalancesRoot> {
-<<<<<<< HEAD
-        let endpoint = format!("{}/api/beacon/proof/balance/{}", self.rpc_url, beacon_id);
-        println!("{}", endpoint);
-
-        let client = reqwest::blocking::Client::new();
-        let response = client
-            .get(endpoint)
-            .timeout(Duration::from_secs(300))
-            .send()?;
-=======
         let endpoint = format!("{}/api/beacon/balance/{}", self.rpc_url, beacon_id);
         info!("{}", endpoint);
         let client = Client::new();
         let response = client.get(endpoint).send()?;
->>>>>>> fb39f34b
         let response: CustomResponse<GetBeaconBalancesRoot> = response.json()?;
         assert!(response.success);
         Ok(response.result)
@@ -350,17 +306,8 @@
             "{}/api/beacon/proof/balance/{}/{}",
             self.rpc_url, beacon_id, validator_idx
         );
-<<<<<<< HEAD
-
-        let client = reqwest::blocking::Client::new();
-        let response = client
-            .get(endpoint)
-            .timeout(Duration::from_secs(300))
-            .send()?;
-=======
-        let client = Client::new();
-        let response = client.get(endpoint).send()?;
->>>>>>> fb39f34b
+        let client = Client::new();
+        let response = client.get(endpoint).send()?;
         let response: CustomResponse<GetBeaconBalance> = response.json()?;
         assert!(response.success);
         Ok(response.result)
@@ -376,32 +323,13 @@
             "{}/api/beacon/proof/balance/{}/{}",
             self.rpc_url, beacon_id, pubkey
         );
-<<<<<<< HEAD
-
-        let client = reqwest::blocking::Client::new();
-        let response = client
-            .get(endpoint)
-            .timeout(Duration::from_secs(300))
-            .send()?;
-=======
-        let client = Client::new();
-        let response = client.get(endpoint).send()?;
->>>>>>> fb39f34b
+        let client = Client::new();
+        let response = client.get(endpoint).send()?;
         let response: CustomResponse<GetBeaconBalance> = response.json()?;
         assert!(response.success);
         Ok(response.result)
     }
 
-<<<<<<< HEAD
-    pub fn get_withdrawals_root(&self, beacon_id: String) -> Result<GetBeaconWithdrawalsRoot> {
-        let endpoint = format!("{}/api/beacon/withdrawal/{}", self.rpc_url, beacon_id);
-
-        let client = reqwest::blocking::Client::new();
-        let response = client
-            .get(endpoint)
-            .timeout(Duration::from_secs(300))
-            .send()?;
-=======
     /// Gets the balance of a validator based on a beacon_id and validator index.
     #[allow(unused)]
     fn get_validator_balance_deprecated(
@@ -442,7 +370,6 @@
         let endpoint = format!("{}/api/beacon/withdrawal/{}", self.rpc_url, beacon_id);
         let client = Client::new();
         let response = client.get(endpoint).send()?;
->>>>>>> fb39f34b
         let response: CustomResponse<GetBeaconWithdrawalsRoot> = response.json()?;
         assert!(response.success);
         Ok(response.result)
@@ -453,17 +380,8 @@
             "{}/api/beacon/proof/withdrawal/{}/{}",
             self.rpc_url, beacon_id, idx
         );
-<<<<<<< HEAD
-
-        let client = reqwest::blocking::Client::new();
-        let response = client
-            .get(endpoint)
-            .timeout(Duration::from_secs(300))
-            .send()?;
-=======
-        let client = Client::new();
-        let response = client.get(endpoint).send()?;
->>>>>>> fb39f34b
+        let client = Client::new();
+        let response = client.get(endpoint).send()?;
         let response: CustomResponse<GetBeaconWithdrawal> = response.json()?;
         assert!(response.success);
         Ok(response.result)
@@ -478,16 +396,8 @@
             "{}/api/beacon/proof/historical/{}/{}",
             self.rpc_url, beacon_id, offset
         );
-<<<<<<< HEAD
-        let client = reqwest::blocking::Client::new();
-        let response = client
-            .get(endpoint)
-            .timeout(Duration::from_secs(300))
-            .send()?;
-=======
-        let client = Client::new();
-        let response = client.get(endpoint).send()?;
->>>>>>> fb39f34b
+        let client = Client::new();
+        let response = client.get(endpoint).send()?;
         let response: CustomResponse<GetBeaconHistoricalBlock> = response.json()?;
         assert!(response.success);
         Ok(response.result)
@@ -506,30 +416,15 @@
     use super::*;
     use crate::utils;
 
-<<<<<<< HEAD
-    #[test]
-    #[cfg_attr(feature = "ci", ignore)]
-    fn test_get_validators_root_by_slot() -> Result<()> {
-=======
     #[cfg_attr(feature = "ci", ignore)]
     #[test]
     fn test_get_validators_root_by_slot() -> Result<()> {
         utils::setup_logger();
->>>>>>> fb39f34b
         dotenv::dotenv()?;
         let rpc = env::var("CONSENSUS_RPC_1").unwrap();
         let client = BeaconClient::new(rpc.to_string());
         let slot = 7052735;
         let result = client.get_validators_root(slot.to_string())?;
-<<<<<<< HEAD
-        println!("{:?}", result);
-        Ok(())
-    }
-
-    #[test]
-    #[cfg_attr(feature = "ci", ignore)]
-    fn test_get_validators_root_by_block_root() -> Result<()> {
-=======
         debug!("{:?}", result);
         Ok(())
     }
@@ -538,21 +433,11 @@
     #[test]
     fn test_get_validators_root_by_block_root() -> Result<()> {
         utils::setup_logger();
->>>>>>> fb39f34b
         dotenv::dotenv()?;
         let rpc = env::var("CONSENSUS_RPC_1").unwrap();
         let client = BeaconClient::new(rpc.to_string());
         let block_root = "0x6b6964f45d0aeff741260ec4faaf76bb79a009fc18ae17979784d92aec374946";
         let result = client.get_validators_root(block_root.to_string())?;
-<<<<<<< HEAD
-        println!("{:?}", result);
-        Ok(())
-    }
-
-    #[test]
-    #[cfg_attr(feature = "ci", ignore)]
-    fn test_get_validator_by_slot() -> Result<()> {
-=======
         debug!("{:?}", result);
         Ok(())
     }
@@ -561,21 +446,11 @@
     #[test]
     fn test_get_validator_by_slot() -> Result<()> {
         utils::setup_logger();
->>>>>>> fb39f34b
         dotenv::dotenv()?;
         let rpc = env::var("CONSENSUS_RPC_1").unwrap();
         let client = BeaconClient::new(rpc.to_string());
         let slot = 7052735;
         let result = client.get_validator(slot.to_string(), 0)?;
-<<<<<<< HEAD
-        println!("{:?}", result);
-        Ok(())
-    }
-
-    #[test]
-    #[cfg_attr(feature = "ci", ignore)]
-    fn test_get_validator_by_block_root() -> Result<()> {
-=======
         debug!("{:?}", result);
         Ok(())
     }
@@ -584,29 +459,12 @@
     #[test]
     fn test_get_validator_by_block_root() -> Result<()> {
         utils::setup_logger();
->>>>>>> fb39f34b
         dotenv::dotenv()?;
         let rpc = env::var("CONSENSUS_RPC_1").unwrap();
         let client = BeaconClient::new(rpc.to_string());
         let block_root = "0x6b6964f45d0aeff741260ec4faaf76bb79a009fc18ae17979784d92aec374946";
         let result = client.get_validator(block_root.to_string(), 0)?;
-<<<<<<< HEAD
-        println!("{:?}", result);
+        debug!("{:?}", result);
         Ok(())
     }
-
-    #[test]
-    #[cfg_attr(feature = "ci", ignore)]
-    fn test_get_balance_witness() -> Result<()> {
-        dotenv::dotenv()?;
-        let rpc = env::var("CONSENSUS_RPC_1").unwrap();
-        let client = BeaconClient::new(rpc.to_string());
-        let slot = "7354007";
-        let result = client.get_balance_witness(slot.to_string(), 0)?;
-        println!("{:?}", result);
-=======
-        debug!("{:?}", result);
->>>>>>> fb39f34b
-        Ok(())
-    }
 }