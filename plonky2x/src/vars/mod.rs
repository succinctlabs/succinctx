mod boolean;
mod byte;
mod bytes;
mod bytes32;
<<<<<<< HEAD
mod proof;
mod uint256;
mod uint32;
mod variable;

use std::fmt::Debug;
=======
mod variable;

use core::fmt::Debug;
>>>>>>> aa7ee85b

pub use boolean::*;
pub use byte::*;
pub use bytes::*;
pub use bytes32::*;
use plonky2::field::extension::Extendable;
use plonky2::hash::hash_types::RichField;
use plonky2::iop::target::Target;
use plonky2::iop::witness::{Witness, WitnessWrite};
<<<<<<< HEAD
pub use proof::*;
pub use uint256::*;
pub use uint32::*;
=======
>>>>>>> aa7ee85b
pub use variable::*;

pub use super::uint::uint256::*;
pub use super::uint::uint32::*;
use crate::builder::CircuitBuilder;

pub trait CircuitVariable: Debug + Clone + Sized + Send + Sync {
    /// The underlying type of the variable if it were not in a circuit.
<<<<<<< HEAD
    type ValueType: Debug;
=======
    type ValueType<F>;
>>>>>>> aa7ee85b

    /// Initializes the variable with no value in the circuit.
    fn init<F: RichField + Extendable<D>, const D: usize>(
        builder: &mut CircuitBuilder<F, D>,
    ) -> Self;

    /// Initializes the variable with a constant value in the circuit.
    fn constant<F: RichField + Extendable<D>, const D: usize>(
        builder: &mut CircuitBuilder<F, D>,
        value: Self::ValueType<F>,
    ) -> Self;

    /// Returns the underlying targets used by the variable.
    fn targets(&self) -> Vec<Target>;

    /// Deserializes a variable from a list of targets.
    fn from_targets(targets: &[Target]) -> Self;

    /// Gets the value of the variable from the witness.
    fn value<F: RichField, W: Witness<F>>(&self, witness: &W) -> Self::ValueType<F>;

    /// Sets the value of the variable in the witness.
    fn set<F: RichField, W: WitnessWrite<F>>(&self, witness: &mut W, value: Self::ValueType<F>);
}<|MERGE_RESOLUTION|>--- conflicted
+++ resolved
@@ -2,18 +2,14 @@
 mod byte;
 mod bytes;
 mod bytes32;
-<<<<<<< HEAD
 mod proof;
-mod uint256;
-mod uint32;
+
 mod variable;
 
 use std::fmt::Debug;
-=======
 mod variable;
 
 use core::fmt::Debug;
->>>>>>> aa7ee85b
 
 pub use boolean::*;
 pub use byte::*;
@@ -23,12 +19,9 @@
 use plonky2::hash::hash_types::RichField;
 use plonky2::iop::target::Target;
 use plonky2::iop::witness::{Witness, WitnessWrite};
-<<<<<<< HEAD
 pub use proof::*;
 pub use uint256::*;
 pub use uint32::*;
-=======
->>>>>>> aa7ee85b
 pub use variable::*;
 
 pub use super::uint::uint256::*;
@@ -37,11 +30,7 @@
 
 pub trait CircuitVariable: Debug + Clone + Sized + Send + Sync {
     /// The underlying type of the variable if it were not in a circuit.
-<<<<<<< HEAD
-    type ValueType: Debug;
-=======
-    type ValueType<F>;
->>>>>>> aa7ee85b
+    type ValueType<F>: Debug;
 
     /// Initializes the variable with no value in the circuit.
     fn init<F: RichField + Extendable<D>, const D: usize>(
