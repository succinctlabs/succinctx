#![cfg_attr(not(feature = "std"), no_std)]
#![allow(clippy::needless_range_loop)]
#![allow(incomplete_features)]
#![feature(generic_const_exprs)]
#![feature(trait_alias)]
#![feature(decl_macro)]
#![feature(core_intrinsics)]
#![feature(async_fn_in_trait)]

extern crate alloc;
extern crate clap;

pub mod backend;
pub mod frontend;
pub mod utils;

pub mod prelude {
    pub use plonky2::field::extension::Extendable;
    pub use plonky2::field::goldilocks_field::GoldilocksField;
<<<<<<< HEAD
    pub use plonky2::iop::target::Target;
    pub use plonky2::iop::witness::PartialWitness;
=======
    pub use plonky2::field::types::Field;
    pub use plonky2::hash::hash_types::RichField;
    pub use plonky2::iop::witness::{PartialWitness, Witness, WitnessWrite};
>>>>>>> 0ac90a56
    pub use plonky2::plonk::config::PoseidonGoldilocksConfig;
    pub use plonky2x_derive::CircuitVariable;

<<<<<<< HEAD
    pub use crate::backend::circuit::{GateRegistry, PlonkParameters, WitnessGeneratorRegistry};
=======
    pub use crate::backend::circuit::config::{DefaultParameters, PlonkParameters};
    pub use crate::backend::circuit::{GateRegistry, WitnessGeneratorRegistry};
>>>>>>> 0ac90a56
    pub use crate::frontend::builder::{CircuitBuilder, DefaultBuilder};
    pub use crate::frontend::ops::*;
    pub use crate::frontend::vars::{
        ArrayVariable, BoolVariable, ByteVariable, Bytes32Variable, BytesVariable, CircuitVariable,
        Variable,
    };
    pub use crate::utils::{address, bytes, bytes32, hex};
}<|MERGE_RESOLUTION|>--- conflicted
+++ resolved
@@ -17,23 +17,17 @@
 pub mod prelude {
     pub use plonky2::field::extension::Extendable;
     pub use plonky2::field::goldilocks_field::GoldilocksField;
-<<<<<<< HEAD
-    pub use plonky2::iop::target::Target;
-    pub use plonky2::iop::witness::PartialWitness;
-=======
     pub use plonky2::field::types::Field;
     pub use plonky2::hash::hash_types::RichField;
+    pub use plonky2::iop::target::Target;
     pub use plonky2::iop::witness::{PartialWitness, Witness, WitnessWrite};
->>>>>>> 0ac90a56
     pub use plonky2::plonk::config::PoseidonGoldilocksConfig;
     pub use plonky2x_derive::CircuitVariable;
 
-<<<<<<< HEAD
-    pub use crate::backend::circuit::{GateRegistry, PlonkParameters, WitnessGeneratorRegistry};
-=======
     pub use crate::backend::circuit::config::{DefaultParameters, PlonkParameters};
-    pub use crate::backend::circuit::{GateRegistry, WitnessGeneratorRegistry};
->>>>>>> 0ac90a56
+    pub use crate::backend::circuit::{
+        GateRegistry, PlonkParameters, WitnessGeneratorRegistry, WitnessGeneratorRegistry,
+    };
     pub use crate::frontend::builder::{CircuitBuilder, DefaultBuilder};
     pub use crate::frontend::ops::*;
     pub use crate::frontend::vars::{
