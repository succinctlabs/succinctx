--- conflicted
+++ resolved
@@ -26,14 +26,8 @@
 
     /// Add generators to the generator registry.
     #[allow(unused_variables)]
-<<<<<<< HEAD
-    fn register_generators<L: PlonkParameters<D>, const D: usize>(
-        registry: &mut WitnessGeneratorRegistry<L, D>,
-=======
-    fn add_generators<L: PlonkParameters<D>, const D: usize>(
-        generator_registry: &mut HintRegistry<L, D>,
->>>>>>> 146b9f3c
-    ) where
+    fn register_generators<L: PlonkParameters<D>, const D: usize>(registry: &mut HintRegistry<L, D>)
+    where
         <<L as PlonkParameters<D>>::Config as GenericConfig<D>>::Hasher: AlgebraicHasher<L::Field>,
     {
     }
@@ -55,7 +49,7 @@
         Self::define(&mut builder);
         let circuit = builder.build();
 
-        let mut generator_registry = WitnessGeneratorRegistry::<L, D>::new();
+        let mut generator_registry = HintRegistry::<L, D>::new();
         Self::register_generators(&mut generator_registry);
 
         let mut gate_registry = GateRegistry::<L, D>::new();
