pub mod circuit;

pub mod function;
<<<<<<< HEAD
pub mod wrapper;
=======
// pub mod prover;
// pub mod wrapper;
>>>>>>> bfd96da2
<|MERGE_RESOLUTION|>--- conflicted
+++ resolved
@@ -1,9 +1,4 @@
 pub mod circuit;
 
 pub mod function;
-<<<<<<< HEAD
-pub mod wrapper;
-=======
-// pub mod prover;
-// pub mod wrapper;
->>>>>>> bfd96da2
+pub mod wrapper;