--- conflicted
+++ resolved
@@ -56,12 +56,8 @@
         let mut filtered_acc = self.one::<CubicExtensionVariable>();
         for i in 0..inputs.len() {
             let is_dummy = self.is_equal(inputs[i], dummy);
-<<<<<<< HEAD
-            let input_extension = inputs[i].0.as_cubic_extension(self);
+            let input_extension = inputs[i].variable.as_cubic_extension(self);
             let term = self.sub(gamma, input_extension);
-=======
-            let term = self.sub(gamma, inputs[i].variable);
->>>>>>> c8ae9428
             let acc = self.mul(filtered_acc, term);
             filtered_acc = self.select(is_dummy, filtered_acc, acc);
         }
@@ -78,12 +74,8 @@
         let mut permuted_filtered_acc = self.one::<CubicExtensionVariable>();
         for i in 0..inputs.len() {
             let is_dummy = self.is_equal(permuted_inputs[i], dummy);
-<<<<<<< HEAD
-            let permuted_input_extension = permuted_inputs[i].0.as_cubic_extension(self);
+            let permuted_input_extension = permuted_inputs[i].variable.as_cubic_extension(self);
             let term = self.sub(gamma, permuted_input_extension);
-=======
-            let term = self.sub(gamma, permuted_inputs[i].variable);
->>>>>>> c8ae9428
             let acc = self.mul(permuted_filtered_acc, term);
             permuted_filtered_acc = self.select(is_dummy, permuted_filtered_acc, acc);
         }
