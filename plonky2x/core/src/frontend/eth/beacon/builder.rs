use array_macro::array;
use ethers::types::{H256, U256};

use super::generators::{
    BeaconAllWithdrawalsHint, BeaconBalanceBatchWitnessHint, BeaconBalanceGenerator,
    BeaconBalanceWitnessHint, BeaconBalancesGenerator, BeaconBlockRootsHint,
    BeaconExecutionPayloadHint, BeaconGraffitiHint, BeaconHeaderHint,
    BeaconHeadersFromOffsetRangeHint, BeaconHistoricalBlockHint, BeaconPartialBalancesHint,
    BeaconPartialValidatorsHint, BeaconValidatorBatchHint, BeaconValidatorGenerator,
    BeaconValidatorsHint, BeaconWithdrawalGenerator, BeaconWithdrawalsGenerator,
    CompressedBeaconValidatorBatchHint, Eth1BlockToSlotHint, CLOSE_SLOT_BLOCK_ROOT_DEPTH,
    FAR_SLOT_BLOCK_ROOT_DEPTH, FAR_SLOT_HISTORICAL_SUMMARY_DEPTH,
};
use super::vars::{
    BeaconBalancesVariable, BeaconHeaderVariable, BeaconValidatorVariable,
    BeaconValidatorsVariable, BeaconWithdrawalVariable, BeaconWithdrawalsVariable,
    CompressedBeaconValidatorVariable,
};
use crate::backend::circuit::PlonkParameters;
use crate::frontend::builder::CircuitBuilder;
use crate::frontend::eth::vars::BLSPubkeyVariable;
use crate::frontend::uint::uint256::U256Variable;
use crate::frontend::uint::uint64::U64Variable;
use crate::frontend::vars::{
    Bytes32Variable, CircuitVariable, EvmVariable, SSZVariable, VariableStream,
};
use crate::prelude::{ArrayVariable, BoolVariable, ByteVariable, BytesVariable};
use crate::utils::eth::concat_g_indices;

/// The gindex for blockRoot -> validatorsRoot.
const VALIDATORS_ROOT_GINDEX: u64 = 363;

/// The gindex for blockRoot -> stateRoot.
const STATE_ROOT_GINDEX: u64 = 11;

/// The gindex for blockRoot -> balancesRoot.
const BALANCES_ROOT_GINDEX: u64 = 364;

/// The gindex for blockRoot -> withdrawalsRoot.
const WITHDRAWALS_ROOT_GINDEX: u64 = 3230;

/// The gindex for validatorsRoot -> validators[i].
const VALIDATOR_BASE_GINDEX: u64 = 1099511627776 * 2;

/// The gindex for balancesRoot -> balances[i].
const BALANCE_BASE_GINDEX: u64 = 549755813888;

/// The gindex for withdrawalsRoot -> withdrawals[i].
const WITHDRAWAL_BASE_GINDEX: u64 = 32;

/// The gindex for blockRoot -> state -> state.historicalSummaries[0].
const HISTORICAL_SUMMARIES_BASE_GINDEX: u64 = 12717129728;

/// The gindex for state.historicalSummaries[i] -> block_summary/block_roots -> block_roots[0].
const HISTORICAL_SUMMARY_BLOCK_ROOT_GINDEX: u64 = 16384;

/// The gindex for blockRoot -> state -> state.block_roots[0].
const CLOSE_SLOT_BLOCK_ROOT_GINDEX: u64 = 2924544;

/// The gindex for blockRoot -> body -> executionPayload -> blockNumber.
const EXECUTION_PAYLOAD_BLOCK_NUMBER_GINDEX: u64 = 3222;

/// The log2 of the validator registry limit.
const VALIDATOR_REGISTRY_LIMIT_LOG2: usize = 40;

/// The depth of the proof from the blockRoot -> balancesRoot.
const BALANCES_PROOF_DEPTH: usize = 8;

/// The depth of the proof from the blockRoot -> blockRoots.
const BLOCK_ROOTS_PROOF_DEPTH: usize = 8;

/// The depth of the proof from blockRoot -> graffiti.
const GRAFFITI_PROOF_DEPTH: usize = 7;

/// The gindex for stateRoot -> validators;
const VALIDATORS_GINDEX: usize = 43;

/// The gindex for stateRoot -> balances;
const BALANCES_GINDEX: usize = 44;

/// The gindex for blockRoot -> blockRoots.
const BLOCK_ROOTS_GINDEX: usize = 357;

/// The gindex for blockRoot -> graffiti.
const GRAFFITI_GINDEX: usize = 194;

/// Beacon chain constant SLOTS_PER_EPOCH.
const SLOTS_PER_EPOCH: u64 = 32;

/// Beacon chain constant SLOTS_PER_HISTORICAL_ROOT.
const SLOTS_PER_HISTORICAL_ROOT: usize = 8192;

/// Beacon chain constant CAPELLA_FORK_EPOCH (mainnet specific).
const CAPELLA_FORK_EPOCH: u64 = 194048;

/// Beacon chain constant MAX_WITHDRAWALS_PER_PAYLOAD.
const MAX_WITHDRAWALS_PER_PAYLOAD: usize = 16;

impl<L: PlonkParameters<D>, const D: usize> CircuitBuilder<L, D> {
    /// Get the first B validators for a given block root.
    pub fn beacon_get_partial_validators<const B: usize>(
        &mut self,
        block_root: Bytes32Variable,
    ) -> BeaconValidatorsVariable {
        let b_log2 = (B as f64).log2().ceil() as usize;
        let hint = BeaconPartialValidatorsHint::<B> {};
        let mut input_stream = VariableStream::new();
        input_stream.write(&block_root);

        let output_stream = self.hint(input_stream, hint);
        let partial_validators_root = output_stream.read::<Bytes32Variable>(self);
        let nb_branches = BALANCES_PROOF_DEPTH + (VALIDATOR_REGISTRY_LIMIT_LOG2 + 1 - b_log2);
        let mut proof = Vec::new();
        for _ in 0..nb_branches {
            proof.push(output_stream.read::<Bytes32Variable>(self));
        }

        let gindex = VALIDATORS_GINDEX * (2usize.pow(41 - b_log2 as u32));
        let gindex = concat_g_indices(&[STATE_ROOT_GINDEX as usize, gindex]);
        self.ssz_verify_proof_const(block_root, partial_validators_root, &proof, gindex as u64);
        BeaconValidatorsVariable {
            block_root,
            validators_root: partial_validators_root,
        }
    }

    /// Get the validators for a given block root.
    pub fn beacon_get_validators(
        &mut self,
        block_root: Bytes32Variable,
    ) -> BeaconValidatorsVariable {
        let mut input_stream = VariableStream::new();
        input_stream.write(&block_root);
        let hint = BeaconValidatorsHint::new();
        let output_stream = self.async_hint(input_stream, hint);

        let validators_root = output_stream.read::<Bytes32Variable>(self);
        let proof = array![_ => output_stream.read::<Bytes32Variable>(self); 8];
        self.ssz_verify_proof_const(block_root, validators_root, &proof, VALIDATORS_ROOT_GINDEX);
        BeaconValidatorsVariable {
            block_root,
            validators_root,
        }
    }

    /// Get a beacon validator from a given dynamic index.
    pub fn beacon_get_validator(
        &mut self,
        validators: BeaconValidatorsVariable,
        index: U64Variable,
    ) -> BeaconValidatorVariable {
        let generator =
            BeaconValidatorGenerator::new_with_index_variable(self, validators.block_root, index);
        self.add_simple_generator(generator.clone());
        let validator_root = self.ssz_hash_tree_root(generator.validator);
        let mut gindex = self.constant::<U64Variable>(VALIDATOR_BASE_GINDEX);
        gindex = self.add(gindex, index);
        self.ssz_verify_proof(
            validators.validators_root,
            validator_root,
            &generator.proof,
            gindex,
        );
        generator.validator
    }

    /// Witness the first B validators from a given start index.
    pub fn beacon_witness_validator_batch<const B: usize>(
        &mut self,
        balances: BeaconValidatorsVariable,
        start_idx: U64Variable,
    ) -> ArrayVariable<BeaconValidatorVariable, B> {
        let mut input_stream = VariableStream::new();
        input_stream.write(&balances.block_root);
        input_stream.write(&start_idx);
        let hint = BeaconValidatorBatchHint::<B> {};
        let output_stream = self.hint(input_stream, hint);
        output_stream.read::<ArrayVariable<BeaconValidatorVariable, B>>(self)
    }

    /// Witness the first B validators from a given start index.
    pub fn beacon_witness_compressed_validator_batch<const B: usize>(
        &mut self,
        balances: BeaconValidatorsVariable,
        start_idx: U64Variable,
    ) -> (
        Vec<Bytes32Variable>,
        ArrayVariable<CompressedBeaconValidatorVariable, B>,
    ) {
        let mut input_stream = VariableStream::new();
        input_stream.write(&balances.block_root);
        input_stream.write(&start_idx);
        let hint = CompressedBeaconValidatorBatchHint::<B> {};
        let output_stream = self.hint(input_stream, hint);
        let compressed_validators =
            output_stream.read::<ArrayVariable<CompressedBeaconValidatorVariable, B>>(self);
        let witnesses =
            output_stream.read::<ArrayVariable<ArrayVariable<Bytes32Variable, 2>, B>>(self);
        let zero = self.constant::<ByteVariable>(0);
        let mut roots = Vec::new();
        for i in 0..B {
            let compressed_validator = compressed_validators[i].clone();
            let mut pubkey_bytes = compressed_validator.pubkey.0 .0.to_vec();
            pubkey_bytes.extend([zero; 16]);
            let pubkey = self.curta_sha256(&pubkey_bytes);
            let h11 = self.curta_sha256_pair(pubkey, compressed_validator.withdrawal_credentials);
            let h12 = witnesses[i][0];
            let h21 = self.curta_sha256_pair(h11, h12);
            let h22 = witnesses[i][1];
            let h31 = self.curta_sha256_pair(h21, h22);
            roots.push(h31);
        }
        (roots, compressed_validators)
    }

    /// Get a validator from a given deterministic index.
    pub fn beacon_get_validator_const(
        &mut self,
        validators: BeaconValidatorsVariable,
        index: u64,
    ) -> BeaconValidatorVariable {
        let generator =
            BeaconValidatorGenerator::new_with_index_const(self, validators.block_root, index);
        self.add_simple_generator(generator.clone());
        let validator_root = self.ssz_hash_tree_root(generator.validator);
        let gindex = VALIDATOR_BASE_GINDEX + index;
        self.ssz_verify_proof_const(
            validators.validators_root,
            validator_root,
            &generator.proof,
            gindex,
        );
        generator.validator
    }

    /// Gets a validator from a given pubkey. Returns the validator index along with the validator
    /// data.
    pub fn beacon_get_validator_by_pubkey(
        &mut self,
        validators: BeaconValidatorsVariable,
        pubkey: BLSPubkeyVariable,
    ) -> (U64Variable, BeaconValidatorVariable) {
        let generator =
            BeaconValidatorGenerator::new_with_pubkey_variable(self, validators.block_root, pubkey);
        self.add_simple_generator(generator.clone());
        let validator_root = self.ssz_hash_tree_root(generator.validator);
        let mut gindex = self.constant::<U64Variable>(VALIDATOR_BASE_GINDEX);
        gindex = self.add(gindex, generator.validator_idx);
        self.ssz_verify_proof(
            validators.validators_root,
            validator_root,
            &generator.proof,
            gindex,
        );
        self.assert_is_equal(generator.validator.pubkey, pubkey);
        (generator.validator_idx, generator.validator)
    }

    /// Get the balances for a given block root.
    pub fn beacon_get_balances(&mut self, block_root: Bytes32Variable) -> BeaconBalancesVariable {
        let generator =
            BeaconBalancesGenerator::new(self, self.beacon_client.clone().unwrap(), block_root);
        self.add_simple_generator(generator.clone());
        self.ssz_verify_proof_const(
            block_root,
            generator.balances_root,
            &generator.proof,
            BALANCES_ROOT_GINDEX,
        );
        BeaconBalancesVariable {
            block_root,
            root: generator.balances_root,
        }
    }

    /// Get the first B balances for a given block root.
    pub fn beacon_get_partial_balances<const B: usize>(
        &mut self,
        block_root: Bytes32Variable,
    ) -> BeaconBalancesVariable {
        let b_log2 = (B as f64).log2().ceil() as usize;
        let hint = BeaconPartialBalancesHint::<B> {};
        let mut input_stream = VariableStream::new();
        input_stream.write(&block_root);

        let output_stream = self.hint(input_stream, hint);
        let partial_balances_root = output_stream.read::<Bytes32Variable>(self);
        let nb_branches = BALANCES_PROOF_DEPTH + (VALIDATOR_REGISTRY_LIMIT_LOG2 + 1 - b_log2);
        let mut proof = Vec::new();
        for _ in 0..nb_branches {
            proof.push(output_stream.read::<Bytes32Variable>(self));
        }

        let gindex = BALANCES_GINDEX * (2usize.pow(41 - b_log2 as u32));
        let gindex = concat_g_indices(&[STATE_ROOT_GINDEX as usize, gindex]);
        self.ssz_verify_proof_const(block_root, partial_balances_root, &proof, gindex as u64);
        BeaconBalancesVariable {
            block_root,
            root: partial_balances_root,
        }
    }

    /// Serializes a list of u64s into a single leaf according to the SSZ spec.
    pub fn beacon_u64s_to_leaf(&mut self, u64s: [U64Variable; 4]) -> Bytes32Variable {
        let mut leaf = self.init_unsafe::<Bytes32Variable>();
        let bytes = [
            u64s[0].encode(self),
            u64s[1].encode(self),
            u64s[2].encode(self),
            u64s[3].encode(self),
        ];
        for i in 0..8 {
            leaf.0 .0[i] = bytes[0][7 - i];
            leaf.0 .0[i + 8] = bytes[1][7 - i];
            leaf.0 .0[i + 16] = bytes[2][7 - i];
            leaf.0 .0[i + 24] = bytes[3][7 - i];
        }
        leaf
    }

    /// Get a validator balance with no constraints.
    pub fn beacon_get_balance_witness(
        &mut self,
        balances: BeaconBalancesVariable,
        index: U64Variable,
    ) -> U64Variable {
        let mut input_stream = VariableStream::new();
        input_stream.write(&balances.block_root);
        input_stream.write(&index);

        // TODO: Need to constrain generator result?
        let hint = BeaconBalanceWitnessHint {};
        let output_stream = self.hint(input_stream, hint);
        output_stream.read::<U64Variable>(self)
    }

    /// Witness the first B balances from a given start index.
    pub fn beacon_witness_balance_batch<const B: usize>(
        &mut self,
        balances: BeaconBalancesVariable,
        start_idx: U64Variable,
    ) -> ArrayVariable<U64Variable, B> {
        let mut input_stream = VariableStream::new();
        input_stream.write(&balances.block_root);
        input_stream.write(&start_idx);
        // TODO: Need to constrain generator result?
        let hint = BeaconBalanceBatchWitnessHint::<B> {};
        let output_stream = self.hint(input_stream, hint);
        output_stream.read::<ArrayVariable<U64Variable, B>>(self)
    }

    /// Get a validator balance from a given deterministic index.
    pub fn beacon_get_balance(
        &mut self,
        balances: BeaconBalancesVariable,
        index: U64Variable,
    ) -> U64Variable {
        let generator =
            BeaconBalanceGenerator::new_with_index_variable(self, balances.block_root, index);
        self.add_simple_generator(generator.clone());
        let mut gindex = self.constant::<U64Variable>(BALANCE_BASE_GINDEX);
        let four = self.constant::<U64Variable>(4);

        let offset = self.div(index, four);
        gindex = self.add(gindex, offset);

        self.ssz_verify_proof(
            balances.root,
            generator.balance_leaf,
            &generator.proof,
            gindex,
        );

        let index = self.rem(index, four);
        let bits = self.to_le_bits(index);
        let first_half: BytesVariable<16> =
            BytesVariable::<16>(generator.balance_leaf.0 .0[..16].try_into().unwrap());
        let second_half: BytesVariable<16> =
            BytesVariable::<16>(generator.balance_leaf.0 .0[16..].try_into().unwrap());
        let half = self.select(bits[1], second_half, first_half);
        let first_quarter: BytesVariable<8> = BytesVariable::<8>(half.0[..8].try_into().unwrap());
        let second_quarter: BytesVariable<8> = BytesVariable::<8>(half.0[8..].try_into().unwrap());
        let quarter = self.select(bits[0], second_quarter, first_quarter);

        let balance_bytes = generator.balance.encode(self);
        let quarter_bytes = quarter.0;
        for i in 0..8 {
            self.assert_is_equal(balance_bytes[7 - i], quarter_bytes[i]);
        }

        generator.balance
    }

    /// Get the withdrawals for a given block root.
    pub fn beacon_get_withdrawals(
        &mut self,
        block_root: Bytes32Variable,
    ) -> BeaconWithdrawalsVariable {
        let generator =
            BeaconWithdrawalsGenerator::new(self, self.beacon_client.clone().unwrap(), block_root);
        self.add_simple_generator(generator.clone());
        self.ssz_verify_proof_const(
            block_root,
            generator.withdrawals_root,
            &generator.proof,
            WITHDRAWALS_ROOT_GINDEX,
        );
        BeaconWithdrawalsVariable {
            block_root,
            withdrawals_root: generator.withdrawals_root,
        }
    }

    /// Get and prove all 16 withdrawal containers for a given block root.
    pub fn beacon_get_all_withdrawals(
        &mut self,
        block_root: Bytes32Variable,
    ) -> ArrayVariable<BeaconWithdrawalVariable, MAX_WITHDRAWALS_PER_PAYLOAD> {
        let withdrawals_variable = self.beacon_get_withdrawals(block_root);

        let mut withdrawals_hint_input = VariableStream::new();
        withdrawals_hint_input.write(&block_root);
        let withdrawals_hint_output =
            self.async_hint(withdrawals_hint_input, BeaconAllWithdrawalsHint {});

        let withdrawals = withdrawals_hint_output
            .read::<ArrayVariable<BeaconWithdrawalVariable, MAX_WITHDRAWALS_PER_PAYLOAD>>(self);

        let leafs = withdrawals
            .data
            .iter()
            .map(|w| w.hash_tree_root(self))
            .collect::<Vec<_>>();
        let items_root = self.ssz_hash_leafs(&leafs);

        // SSZ lists encoded as [items_root, list_length]
        // List length is u256 LE
        let mut list_length = vec![0u8; 32];
        U256::from(16).to_little_endian(&mut list_length);
        let list_length_array: [u8; 32] = list_length.try_into().unwrap();
        let list_length_variable = self.constant::<Bytes32Variable>(H256::from(list_length_array));

        let reconstructed_root = self.ssz_hash_leafs(&[items_root, list_length_variable]);
        self.assert_is_equal(withdrawals_variable.withdrawals_root, reconstructed_root);

        withdrawals
    }

    /// Get a validator withdrawal from a given index.
    pub fn beacon_get_withdrawal(
        &mut self,
        withdrawals: BeaconWithdrawalsVariable,
        idx: U64Variable,
    ) -> BeaconWithdrawalVariable {
        let generator = BeaconWithdrawalGenerator::new(
            self,
            self.beacon_client.clone().unwrap(),
            withdrawals,
            idx,
        );
        self.add_simple_generator(generator.clone());
        let mut gindex = self.constant::<U64Variable>(WITHDRAWAL_BASE_GINDEX);
        gindex = self.add(gindex, idx);
        let leaf = self.ssz_hash_tree_root(generator.withdrawal);
        self.ssz_verify_proof(withdrawals.withdrawals_root, leaf, &generator.proof, gindex);
        generator.withdrawal
    }

    /// Get block header from block root.
    pub fn beacon_get_block_header(&mut self, block_root: Bytes32Variable) -> BeaconHeaderVariable {
        let mut slot_hint_input = VariableStream::new();
        slot_hint_input.write(&block_root);
        let slot_hint_output = self.async_hint(slot_hint_input, BeaconHeaderHint {});
        let header = slot_hint_output.read::<BeaconHeaderVariable>(self);

        let restored_root = self.ssz_hash_tree_root(header);
        self.assert_is_equal(block_root, restored_root);

        header
    }

    /// Get beacon block hash and slot from eth1 block number, then prove from source block root.
    pub fn beacon_get_block_from_eth1_block_number(
        &mut self,
        source_beacon_block_root: Bytes32Variable,
        source_slot: U64Variable,
        eth1_block_number: U256Variable,
    ) -> (Bytes32Variable, U64Variable) {
        // Witness the slot number from the eth1 block number
        let mut block_to_slot_input = VariableStream::new();
        block_to_slot_input.write(&eth1_block_number);
        let block_to_slot_output = self.async_hint(block_to_slot_input, Eth1BlockToSlotHint {});
        let slot = block_to_slot_output.read::<U64Variable>(self);

        // Prove source block root -> witnessed beacon block
        let target_root =
            self.beacon_get_historical_block(source_beacon_block_root, source_slot, slot);

        // Witness SSZ proof for target block root -> beacon body -> execution payload -> eth1 block number
        let mut beacon_block_to_eth1_number_input = VariableStream::new();
        beacon_block_to_eth1_number_input.write(&target_root);
        let beacon_block_to_eth1_number_output = self.hint(
            beacon_block_to_eth1_number_input,
            BeaconExecutionPayloadHint {},
        );
        let proof =
            beacon_block_to_eth1_number_output.read::<ArrayVariable<Bytes32Variable, 11>>(self);

        // Convert eth1 block number to leaf
        let eth1_block_number_leaf = eth1_block_number.hash_tree_root(self);

        // Verify the SSZ proof
        self.ssz_verify_proof_const(
            target_root,
            eth1_block_number_leaf,
            &proof.data,
            EXECUTION_PAYLOAD_BLOCK_NUMBER_GINDEX,
        );

        (target_root, slot)
    }

    /// Get a historical block root using state.block_roots for close slots and historical_summaries for slots > 8192 slots away.
    pub fn beacon_get_historical_block(
        &mut self,
        block_root: Bytes32Variable,
        source_slot: U64Variable,
        target_slot: U64Variable,
    ) -> Bytes32Variable {
<<<<<<< HEAD
        // TODO: Need to constrain generator results?
        let generator = BeaconHistoricalBlockGenerator::new(
            self,
            self.beacon_client.clone().unwrap(),
            block_root,
            target_slot,
        );
        self.add_simple_generator(generator.clone());
=======
        let mut hint_input = VariableStream::new();
        hint_input.write(&block_root);
        hint_input.write(&target_slot);
        let hint_output = self.async_hint(hint_input, BeaconHistoricalBlockHint {});

        let target_block_root = hint_output.read::<Bytes32Variable>(self);
        let close_slot_block_root_proof =
            hint_output.read::<ArrayVariable<Bytes32Variable, CLOSE_SLOT_BLOCK_ROOT_DEPTH>>(self);
        let far_slot_block_root_proof =
            hint_output.read::<ArrayVariable<Bytes32Variable, FAR_SLOT_BLOCK_ROOT_DEPTH>>(self);
        let far_slot_historical_summary_root = hint_output.read::<Bytes32Variable>(self);
        let far_slot_historical_summary_proof = hint_output
            .read::<ArrayVariable<Bytes32Variable, FAR_SLOT_HISTORICAL_SUMMARY_DEPTH>>(self);
>>>>>>> c49c9a70

        // Use close slot logic if (source - target) < 8192
        let source_sub_target = self.sub(source_slot, target_slot);
        let slots_per_historical = self.constant::<U64Variable>(SLOTS_PER_HISTORICAL_ROOT as u64);
        let one_u64 = self.constant::<U64Variable>(1);
        let slots_per_historical_sub_one = self.sub(slots_per_historical, one_u64);
        let is_close_slot = self.lte(source_sub_target, slots_per_historical_sub_one);

        let block_roots_array_index = self.rem(target_slot, slots_per_historical);

        // Close slot logic
        let mut close_slot_block_root_gindex =
            self.constant::<U64Variable>(CLOSE_SLOT_BLOCK_ROOT_GINDEX);
        close_slot_block_root_gindex =
            self.add(close_slot_block_root_gindex, block_roots_array_index);
        let restored_close_slot_block_root = self.ssz_restore_merkle_root(
            target_block_root,
            &close_slot_block_root_proof.as_vec(),
            close_slot_block_root_gindex,
        );
        let valid_close_slot = self.is_equal(restored_close_slot_block_root, block_root);

        // Far slot logic
        let capella_slot = self.constant::<U64Variable>(CAPELLA_FORK_EPOCH * SLOTS_PER_EPOCH);
        let slots_since_capella = self.sub(target_slot, capella_slot);
        let historical_summary_array_index = self.div(slots_since_capella, slots_per_historical);
        let mut historical_summary_gindex =
            self.constant::<U64Variable>(HISTORICAL_SUMMARIES_BASE_GINDEX);
        historical_summary_gindex =
            self.add(historical_summary_gindex, historical_summary_array_index);
        let restored_far_slot_block_root = self.ssz_restore_merkle_root(
            far_slot_historical_summary_root,
            &far_slot_historical_summary_proof.as_vec(),
            historical_summary_gindex,
        );
        let valid_far_slot_block_root = self.is_equal(restored_far_slot_block_root, block_root);

        let mut far_slot_block_root_gindex =
            self.constant::<U64Variable>(HISTORICAL_SUMMARY_BLOCK_ROOT_GINDEX);
        far_slot_block_root_gindex = self.add(far_slot_block_root_gindex, block_roots_array_index);
        let restored_far_slot_historical_root = self.ssz_restore_merkle_root(
            target_block_root,
            &far_slot_block_root_proof.as_vec(),
            far_slot_block_root_gindex,
        );
        let valid_far_slot_historical_root = self.is_equal(
            restored_far_slot_historical_root,
            far_slot_historical_summary_root,
        );
        let valid_far_slot = self.and(valid_far_slot_block_root, valid_far_slot_historical_root);

        let valid = self.select(is_close_slot, valid_close_slot, valid_far_slot);

        let true_bool = self.constant::<BoolVariable>(true);
        self.assert_is_equal(valid, true_bool);

        target_block_root
    }

    pub fn beacon_get_block_roots(
        &mut self,
        block_root: Bytes32Variable,
    ) -> ArrayVariable<Bytes32Variable, SLOTS_PER_HISTORICAL_ROOT> {
        let mut input = VariableStream::new();
        input.write(&block_root);
        let output = self.hint(input, BeaconBlockRootsHint {});
        let block_roots_root = output.read::<Bytes32Variable>(self);
        let proof = output.read::<ArrayVariable<Bytes32Variable, BLOCK_ROOTS_PROOF_DEPTH>>(self);
        let block_roots =
            output.read::<ArrayVariable<Bytes32Variable, SLOTS_PER_HISTORICAL_ROOT>>(self);
        self.ssz_verify_proof_const(
            block_root,
            block_roots_root,
            proof.as_slice(),
            BLOCK_ROOTS_GINDEX as u64,
        );
        let root = self.ssz_hash_leafs(block_roots.as_slice());
        self.assert_is_equal(root, block_roots_root);
        block_roots
    }

    pub fn beacon_get_graffiti(&mut self, block_root: Bytes32Variable) -> Bytes32Variable {
        let mut input = VariableStream::new();
        input.write(&block_root);
        let output = self.hint(input, BeaconGraffitiHint {});
        let graffiti = output.read::<Bytes32Variable>(self);
        let proof = output.read::<ArrayVariable<Bytes32Variable, GRAFFITI_PROOF_DEPTH>>(self);
        self.ssz_verify_proof_const(
            block_root,
            graffiti,
            proof.as_slice(),
            GRAFFITI_GINDEX as u64,
        );
        graffiti
    }

    pub fn beacon_witness_headers_from_offset_range<const B: usize>(
        &mut self,
        end_block_root: Bytes32Variable,
        start_offset: U64Variable,
        end_offset: U64Variable,
    ) -> ArrayVariable<Bytes32Variable, B> {
        let mut input = VariableStream::new();
        input.write(&end_block_root);
        input.write(&start_offset);
        input.write(&end_offset);
        // TODO: Need to constrain generator result?
        let output = self.hint(input, BeaconHeadersFromOffsetRangeHint::<B> {});
        output.read::<ArrayVariable<Bytes32Variable, B>>(self)
    }

    /// Verify a simple serialize (ssz) merkle proof with a dynamic index.
    #[allow(unused_variables)]
    pub fn ssz_verify_proof(
        &mut self,
        root: Bytes32Variable,
        leaf: Bytes32Variable,
        branch: &[Bytes32Variable],
        gindex: U64Variable,
    ) {
        let expected_root = self.ssz_restore_merkle_root(leaf, branch, gindex);
        self.assert_is_equal(root, expected_root);
    }

    /// Verify a simple serialize (ssz) merkle proof with a constant index.
    #[allow(unused_variables)]
    pub fn ssz_verify_proof_const(
        &mut self,
        root: Bytes32Variable,
        leaf: Bytes32Variable,
        branch: &[Bytes32Variable],
        gindex: u64,
    ) {
        let expected_root = self.ssz_restore_merkle_root_const(leaf, branch, gindex);
        self.assert_is_equal(root, expected_root);
    }

    /// Computes the expected merkle root given a leaf, branch, and dynamic index.
    pub fn ssz_restore_merkle_root(
        &mut self,
        leaf: Bytes32Variable,
        branch: &[Bytes32Variable],
        gindex: U64Variable,
    ) -> Bytes32Variable {
        let bits = self.to_le_bits(gindex);
        let mut hash = leaf;
        for i in 0..branch.len() {
            let left = branch[i].as_bytes();
            let right = hash.as_bytes();

            let mut data = [self.init_unsafe::<ByteVariable>(); 64];
            data[..32].copy_from_slice(&left);
            data[32..].copy_from_slice(&right);
            let case1 = self.curta_sha256(&data);

            data[..32].copy_from_slice(&right);
            data[32..].copy_from_slice(&left);
            let case2 = self.curta_sha256(&data);

            hash = self.select(bits[i], case1, case2);
        }
        hash
    }

    /// Computes the expected merkle root given a leaf, branch, and deterministic index.
    pub fn ssz_restore_merkle_root_const(
        &mut self,
        leaf: Bytes32Variable,
        branch: &[Bytes32Variable],
        gindex: u64,
    ) -> Bytes32Variable {
        let mut hash = leaf;
        for i in 0..branch.len() {
            let (first, second) = if (gindex >> i) & 1 == 1 {
                (branch[i].as_bytes(), hash.as_bytes())
            } else {
                (hash.as_bytes(), branch[i].as_bytes())
            };
            let mut data = [ByteVariable::init_unsafe(self); 64];
            data[..32].copy_from_slice(&first);
            data[32..].copy_from_slice(&second);
            hash = self.curta_sha256(&data);
        }
        hash
    }

    pub fn ssz_hash_tree_root<V: SSZVariable>(&mut self, variable: V) -> Bytes32Variable {
        variable.hash_tree_root(self)
    }

    pub fn ssz_hash_leafs(&mut self, leafs: &[Bytes32Variable]) -> Bytes32Variable {
        let mut leafs = leafs.to_vec();
        while leafs.len() != 1 {
            let mut tmp = Vec::new();
            for i in 0..leafs.len() / 2 {
                tmp.push(self.curta_sha256_pair(leafs[i * 2], leafs[i * 2 + 1]));
            }
            leafs = tmp;
        }
        leafs[0]
    }
}

#[cfg(test)]
pub(crate) mod tests {
    use std::env;

    use log::debug;

    use crate::backend::circuit::DefaultParameters;
    use crate::frontend::builder::CircuitBuilder;
    use crate::frontend::eth::vars::BLSPubkeyVariable;
    use crate::frontend::uint::uint64::U64Variable;
    use crate::frontend::vars::Bytes32Variable;
    use crate::utils::eth::beacon::BeaconClient;
    use crate::utils::{bytes, bytes32};

    type L = DefaultParameters;
    const D: usize = 2;

    #[test]
    #[cfg_attr(feature = "ci", ignore)]
    fn test_beacon_get_partial_validators() {
        env_logger::try_init().unwrap_or_default();
        dotenv::dotenv().ok();

        let consensus_rpc = env::var("CONSENSUS_RPC_1").unwrap();
        let client = BeaconClient::new(consensus_rpc);
        let latest_block_root = client.get_finalized_block_root().unwrap();

        let mut builder = CircuitBuilder::<L, D>::new();
        builder.set_beacon_client(client);

        let block_root = builder.constant::<Bytes32Variable>(bytes32!(latest_block_root));
        let validators = builder.beacon_get_partial_validators::<512>(block_root);
        builder.watch(&validators, "validators");

        let circuit = builder.build();
        let input = circuit.input();
        let (proof, output) = circuit.prove(&input);
        circuit.verify(&proof, &input, &output);
        circuit.test_default_serializers();
    }

    #[test]
    #[cfg_attr(feature = "ci", ignore)]
    fn test_beacon_get_validators() {
        env_logger::try_init().unwrap_or_default();
        dotenv::dotenv().ok();

        let consensus_rpc = env::var("CONSENSUS_RPC_1").unwrap();
        let client = BeaconClient::new(consensus_rpc);
        let latest_block_root = client.get_finalized_block_root().unwrap();

        let mut builder = CircuitBuilder::<L, D>::new();
        builder.set_beacon_client(client);

        let block_root = builder.constant::<Bytes32Variable>(bytes32!(latest_block_root));
        let validators = builder.beacon_get_validators(block_root);
        builder.watch(&validators, "validators");

        let circuit = builder.build();
        let input = circuit.input();
        let (proof, output) = circuit.prove(&input);
        circuit.verify(&proof, &input, &output);
        circuit.test_default_serializers();
    }

    #[test]
    #[cfg_attr(feature = "ci", ignore)]
    fn test_beacon_get_validator() {
        env_logger::try_init().unwrap_or_default();
        dotenv::dotenv().ok();

        let consensus_rpc = env::var("CONSENSUS_RPC_1").unwrap();
        let client = BeaconClient::new(consensus_rpc);
        let latest_block_root = client.get_finalized_block_root().unwrap();

        let mut builder = CircuitBuilder::<L, D>::new();
        builder.set_beacon_client(client);

        let block_root = builder.constant::<Bytes32Variable>(bytes32!(latest_block_root));
        let validators = builder.beacon_get_validators(block_root);
        let index = builder.constant::<U64Variable>(0);
        let validator = builder.beacon_get_validator(validators, index);
        let expected_validator_pubkey = builder.constant::<BLSPubkeyVariable>(bytes!(
            "0x933ad9491b62059dd065b560d256d8957a8c402cc6e8d8ee7290ae11e8f7329267a8811c397529dac52ae1342ba58c95"
        ));
        builder.assert_is_equal(validator.pubkey, expected_validator_pubkey);

        let circuit = builder.build();
        let input = circuit.input();
        let (proof, output) = circuit.prove(&input);
        circuit.verify(&proof, &input, &output);
        circuit.test_default_serializers();
    }

    #[test]
    #[cfg_attr(feature = "ci", ignore)]
    fn test_beacon_get_validator_const() {
        env_logger::try_init().unwrap_or_default();
        dotenv::dotenv().ok();

        let consensus_rpc = env::var("CONSENSUS_RPC_1").unwrap();
        let client = BeaconClient::new(consensus_rpc);
        let latest_block_root = client.get_finalized_block_root().unwrap();

        let mut builder = CircuitBuilder::<L, D>::new();
        builder.set_beacon_client(client);

        let block_root = builder.constant::<Bytes32Variable>(bytes32!(latest_block_root));
        let validators = builder.beacon_get_validators(block_root);
        let validator = builder.beacon_get_validator_const(validators, 0);
        let expected_validator_pubkey = builder.constant::<BLSPubkeyVariable>(bytes!(
            "0x933ad9491b62059dd065b560d256d8957a8c402cc6e8d8ee7290ae11e8f7329267a8811c397529dac52ae1342ba58c95"
        ));
        builder.assert_is_equal(validator.pubkey, expected_validator_pubkey);

        let circuit = builder.build();
        let input = circuit.input();
        let (proof, output) = circuit.prove(&input);
        circuit.verify(&proof, &input, &output);
        circuit.test_default_serializers();
    }

    #[test]
    #[cfg_attr(feature = "ci", ignore)]
    fn test_beacon_get_validator_by_pubkey() {
        env_logger::try_init().unwrap_or_default();
        dotenv::dotenv().ok();

        let consensus_rpc = env::var("CONSENSUS_RPC_1").unwrap();
        let client = BeaconClient::new(consensus_rpc);
        let latest_block_root = client.get_finalized_block_root().unwrap();

        let mut builder = CircuitBuilder::<L, D>::new();
        builder.set_beacon_client(client);

        let block_root = builder.constant::<Bytes32Variable>(bytes32!(latest_block_root));
        let pubkey = builder.constant::<BLSPubkeyVariable>(bytes!(
            "0x933ad9491b62059dd065b560d256d8957a8c402cc6e8d8ee7290ae11e8f7329267a8811c397529dac52ae1342ba58c95"
        ));
        let validators = builder.beacon_get_validators(block_root);
        let (_, validator) = builder.beacon_get_validator_by_pubkey(validators, pubkey);
        builder.assert_is_equal(validator.pubkey, pubkey);

        let circuit = builder.build();
        let input = circuit.input();
        let (proof, output) = circuit.prove(&input);
        circuit.verify(&proof, &input, &output);
        circuit.test_default_serializers();
    }

    #[test]
    #[cfg_attr(feature = "ci", ignore)]
    fn test_beacon_get_validator_batch_witness() {
        env_logger::try_init().unwrap_or_default();
        dotenv::dotenv().ok();

        let consensus_rpc = env::var("CONSENSUS_RPC_1").unwrap();
        let client = BeaconClient::new(consensus_rpc);
        let latest_block_root =
            "0x1bfb9d3eda9f16e2f50dedf079798ce218748d48024d8150a0299688bb528735";

        let mut builder = CircuitBuilder::<L, D>::new();
        builder.set_beacon_client(client);

        let zero = builder.constant::<U64Variable>(857088);
        let block_root = builder.constant::<Bytes32Variable>(bytes32!(latest_block_root));
        let validators = builder.beacon_get_validators(block_root);
        let validators = builder.beacon_witness_validator_batch::<512>(validators, zero);
        debug!("validators_len: {}", validators.len());

        let circuit = builder.build();
        let input = circuit.input();
        let (proof, output) = circuit.prove(&input);
        circuit.verify(&proof, &input, &output);
        circuit.test_default_serializers();
    }

    #[test]
    #[cfg_attr(feature = "ci", ignore)]
    fn test_beacon_get_balances_root() {
        env_logger::try_init().unwrap_or_default();
        dotenv::dotenv().ok();

        let consensus_rpc = env::var("CONSENSUS_RPC_1").unwrap();
        let client = BeaconClient::new(consensus_rpc);
        let latest_block_root = client.get_finalized_block_root().unwrap();

        let mut builder = CircuitBuilder::<L, D>::new();
        builder.set_beacon_client(client);

        let block_root = builder.constant::<Bytes32Variable>(bytes32!(latest_block_root));
        let balances = builder.beacon_get_balances(block_root);
        builder.watch(&balances, "balances");

        let circuit = builder.build();
        let input = circuit.input();
        let (proof, output) = circuit.prove(&input);
        circuit.verify(&proof, &input, &output);
        circuit.test_default_serializers();
    }

    #[test]
    #[cfg_attr(feature = "ci", ignore)]
    fn test_beacon_get_partial_balances_root() {
        env_logger::try_init().unwrap_or_default();
        dotenv::dotenv().ok();

        let consensus_rpc = env::var("CONSENSUS_RPC_1").unwrap();
        let client = BeaconClient::new(consensus_rpc);
        let latest_block_root = client.get_finalized_block_root().unwrap();

        let mut builder = CircuitBuilder::<L, D>::new();
        builder.set_beacon_client(client);

        let block_root = builder.constant::<Bytes32Variable>(bytes32!(latest_block_root));
        let balances = builder.beacon_get_partial_balances::<128>(block_root);
        builder.watch(&balances, "balances");

        let circuit = builder.build();
        let input = circuit.input();
        let (proof, output) = circuit.prove(&input);
        circuit.verify(&proof, &input, &output);
        circuit.test_default_serializers();
    }

    #[test]
    #[cfg_attr(feature = "ci", ignore)]
    fn test_beacon_get_balance() {
        env_logger::try_init().unwrap_or_default();
        dotenv::dotenv().ok();

        let consensus_rpc = env::var("CONSENSUS_RPC_1").unwrap();
        let client = BeaconClient::new(consensus_rpc);
        let latest_block_root = client.get_finalized_block_root().unwrap();

        let mut builder = CircuitBuilder::<L, D>::new();
        builder.set_beacon_client(client);

        let block_root = builder.constant::<Bytes32Variable>(bytes32!(latest_block_root));
        let balances = builder.beacon_get_balances(block_root);
        let index = builder.constant::<U64Variable>(7);
        let balance = builder.beacon_get_balance(balances, index);
        builder.watch(&balance, "balance");

        let circuit = builder.build();
        let input = circuit.input();
        let (proof, output) = circuit.prove(&input);
        circuit.verify(&proof, &input, &output);
        circuit.test_default_serializers();
    }

    #[test]
    #[cfg_attr(feature = "ci", ignore)]
    fn test_beacon_get_withdrawals() {
        env_logger::try_init().unwrap_or_default();
        dotenv::dotenv().ok();

        let consensus_rpc = env::var("CONSENSUS_RPC_1").unwrap();
        let client = BeaconClient::new(consensus_rpc);
        let latest_block_root = client.get_finalized_block_root().unwrap();

        let mut builder = CircuitBuilder::<L, D>::new();
        builder.set_beacon_client(client);

        let block_root = builder.constant::<Bytes32Variable>(bytes32!(latest_block_root));
        let withdrawals = builder.beacon_get_withdrawals(block_root);
        builder.watch(&withdrawals.withdrawals_root, "withdrawals_root");

        let circuit = builder.build();
        let input = circuit.input();
        let (proof, output) = circuit.prove(&input);
        circuit.verify(&proof, &input, &output);
        circuit.test_default_serializers();
    }

    #[test]
    #[cfg_attr(feature = "ci", ignore)]
    fn test_beacon_get_withdrawal() {
        env_logger::try_init().unwrap_or_default();
        dotenv::dotenv().ok();

        let consensus_rpc = env::var("CONSENSUS_RPC_1").unwrap();
        let client = BeaconClient::new(consensus_rpc);
        let latest_block_root = client.get_finalized_block_root().unwrap();

        let mut builder = CircuitBuilder::<L, D>::new();
        builder.set_beacon_client(client);

        let block_root = builder.constant::<Bytes32Variable>(bytes32!(latest_block_root));
        let withdrawals = builder.beacon_get_withdrawals(block_root);
        let idx = builder.constant::<U64Variable>(0);
        let withdrawal = builder.beacon_get_withdrawal(withdrawals, idx);
        builder.watch(&withdrawal, "withdrawal");

        let circuit = builder.build();
        let input = circuit.input();
        let (proof, output) = circuit.prove(&input);
        circuit.verify(&proof, &input, &output);
        circuit.test_default_serializers();
    }

    #[test]
    #[cfg_attr(feature = "ci", ignore)]
    fn test_beacon_get_historical_block() {
        env_logger::try_init().unwrap_or_default();
        dotenv::dotenv().ok();

        let consensus_rpc = env::var("CONSENSUS_RPC_1").unwrap();
        let client = BeaconClient::new(consensus_rpc);
        let latest_block_root = client.get_finalized_block_root().unwrap();
        let slot = client.get_finalized_slot().unwrap();
        let slot: u64 = slot.parse().unwrap();

        let mut builder = CircuitBuilder::<L, D>::new();
        builder.set_beacon_client(client);

        let block_root = builder.constant::<Bytes32Variable>(bytes32!(latest_block_root));
        let idx = builder.constant::<U64Variable>(slot - 100);
        let slot_var = builder.constant::<U64Variable>(slot);
        let historical_block = builder.beacon_get_historical_block(block_root, slot_var, idx);
        builder.watch(&historical_block, "historical_block");

        let circuit = builder.build();
        let input = circuit.input();
        let (proof, output) = circuit.prove(&input);
        circuit.verify(&proof, &input, &output);
        circuit.test_default_serializers();
    }

    #[test]
    #[cfg_attr(feature = "ci", ignore)]
    fn test_beacon_get_block_roots() {
        env_logger::try_init().unwrap_or_default();
        dotenv::dotenv().ok();

        let consensus_rpc = env::var("CONSENSUS_RPC_1").unwrap();
        let client = BeaconClient::new(consensus_rpc);
        let latest_block_root = client.get_finalized_block_root().unwrap();

        let mut builder = CircuitBuilder::<L, D>::new();
        builder.set_beacon_client(client);

        let block_root = builder.constant::<Bytes32Variable>(bytes32!(latest_block_root));
        let block_roots = builder.beacon_get_block_roots(block_root);
        builder.watch(&block_roots, "block_roots");

        let circuit = builder.build();
        let input = circuit.input();
        let (proof, output) = circuit.prove(&input);
        circuit.verify(&proof, &input, &output);
        circuit.test_default_serializers();
    }

    #[test]
    #[cfg_attr(feature = "ci", ignore)]
    fn test_beacon_get_graffiti() {
        env_logger::try_init().unwrap_or_default();
        dotenv::dotenv().ok();

        let consensus_rpc = env::var("CONSENSUS_RPC_1").unwrap();
        let client = BeaconClient::new(consensus_rpc);
        let latest_block_root = client.get_finalized_block_root().unwrap();

        let mut builder = CircuitBuilder::<L, D>::new();
        builder.set_beacon_client(client);

        let block_root = builder.constant::<Bytes32Variable>(bytes32!(latest_block_root));
        let graffiti = builder.beacon_get_graffiti(block_root);
        builder.watch(&graffiti, "graffiti");

        let circuit = builder.build();
        let input = circuit.input();
        let (proof, output) = circuit.prove(&input);
        circuit.verify(&proof, &input, &output);
        circuit.test_default_serializers();
    }

    #[test]
    #[cfg_attr(feature = "ci", ignore)]
    fn test_beacon_witness_headers_from_offset_range() {
        env_logger::try_init().unwrap_or_default();
        dotenv::dotenv().ok();

        let consensus_rpc = env::var("CONSENSUS_RPC_1").unwrap();
        let client = BeaconClient::new(consensus_rpc);
        let latest_block_root = client.get_finalized_block_root().unwrap();

        let mut builder = CircuitBuilder::<L, D>::new();
        builder.set_beacon_client(client);

        let block_root = builder.constant::<Bytes32Variable>(bytes32!(latest_block_root));
        let start_offset = builder.constant::<U64Variable>(0);
        let end_offset = builder.constant::<U64Variable>(15);
        let block_roots = builder.beacon_witness_headers_from_offset_range::<16>(
            block_root,
            start_offset,
            end_offset,
        );
        for i in 0..block_roots.len() {
            builder.watch(&block_roots[i], "block_roots");
        }

        let circuit = builder.build();
        let input = circuit.input();
        let (proof, output) = circuit.prove(&input);
        circuit.verify(&proof, &input, &output);
        circuit.test_default_serializers();
    }

    #[test]
    #[cfg_attr(feature = "ci", ignore)]
    fn test_ssz_restore_merkle_root_equal() {
        env_logger::try_init().unwrap_or_default();
        dotenv::dotenv().ok();

        let mut builder = CircuitBuilder::<L, D>::new();

        let leaf = builder.constant::<Bytes32Variable>(bytes32!(
            "0xa1b2c3d4e5f60718291a2b3c4d5e6f708192a2b3c4d5e6f7a1b2c3d4e5f60718"
        ));
        let index = builder.constant::<U64Variable>(2);
        let branch = vec![
            builder.constant::<Bytes32Variable>(bytes32!(
                "0x1234567890abcdef1234567890abcdef1234567890abcdef1234567890abcdef"
            )),
            builder.constant::<Bytes32Variable>(bytes32!(
                "0xfedcba0987654321fedcba0987654321fedcba0987654321fedcba0987654321"
            )),
        ];
        let expected_root = builder.constant::<Bytes32Variable>(bytes32!(
            "0xac0757982d17231f28ac33c08f1dd7f420a60cec25bf517ac9e9b35d8543082f"
        ));

        let computed_root = builder.ssz_restore_merkle_root(leaf, &branch, index);
        builder.assert_is_equal(expected_root, computed_root);

        let circuit = builder.build();
        let input = circuit.input();
        let (proof, output) = circuit.prove(&input);
        circuit.verify(&proof, &input, &output);
        circuit.test_default_serializers();
    }

    #[test]
    #[should_panic]
    #[cfg_attr(feature = "ci", ignore)]
    fn test_ssz_restore_merkle_root_unequal() {
        env_logger::try_init().unwrap_or_default();
        dotenv::dotenv().ok();

        let mut builder = CircuitBuilder::<L, D>::new();

        let leaf = builder.constant::<Bytes32Variable>(bytes32!(
            "0xa1b2c3d4e5f60718291a2b3c4d5e6f708192a2b3c4d5e6f7a1b2c3d4e5f60718"
        ));
        let index = builder.constant::<U64Variable>(2);
        let branch = vec![
            builder.constant::<Bytes32Variable>(bytes32!(
                "0x1234567890abcdef1234567890abcdef1234567890abcdef1234567890abcdef"
            )),
            builder.constant::<Bytes32Variable>(bytes32!(
                "0xfedcba0987654321fedcba0987654321fedcba0987654321fedcba0987654321"
            )),
        ];
        let expected_root = builder.constant::<Bytes32Variable>(bytes32!(
            "0xbd0757982d17231f28ac33c08f1dd7f420a60cec25bf517ac9e9b35d8543082f"
        ));
        let computed_root = builder.ssz_restore_merkle_root(leaf, &branch, index);
        builder.assert_is_equal(expected_root, computed_root);

        let circuit = builder.build();
        let input = circuit.input();
        let (proof, output) = circuit.prove(&input);
        circuit.verify(&proof, &input, &output);
        circuit.test_default_serializers();
    }

    #[test]
    #[cfg_attr(feature = "ci", ignore)]
    fn test_ssz_restore_merkle_root_const_equal() {
        env_logger::try_init().unwrap_or_default();
        dotenv::dotenv().ok();

        let mut builder = CircuitBuilder::<L, D>::new();

        let leaf = builder.constant::<Bytes32Variable>(bytes32!(
            "0xa1b2c3d4e5f60718291a2b3c4d5e6f708192a2b3c4d5e6f7a1b2c3d4e5f60718"
        ));
        let index = 2;
        let branch = vec![
            builder.constant::<Bytes32Variable>(bytes32!(
                "0x1234567890abcdef1234567890abcdef1234567890abcdef1234567890abcdef"
            )),
            builder.constant::<Bytes32Variable>(bytes32!(
                "0xfedcba0987654321fedcba0987654321fedcba0987654321fedcba0987654321"
            )),
        ];
        let expected_root = builder.constant::<Bytes32Variable>(bytes32!(
            "0xac0757982d17231f28ac33c08f1dd7f420a60cec25bf517ac9e9b35d8543082f"
        ));
        let computed_root = builder.ssz_restore_merkle_root_const(leaf, &branch, index);
        builder.assert_is_equal(expected_root, computed_root);

        let circuit = builder.build();
        let input = circuit.input();
        let (proof, output) = circuit.prove(&input);
        circuit.verify(&proof, &input, &output);
        circuit.test_default_serializers();
    }

    #[test]
    #[should_panic]
    #[cfg_attr(feature = "ci", ignore)]
    fn test_ssz_restore_merkle_root_const_unequal() {
        env_logger::try_init().unwrap_or_default();
        dotenv::dotenv().ok();

        let mut builder = CircuitBuilder::<L, D>::new();

        let leaf = builder.constant::<Bytes32Variable>(bytes32!(
            "0xa1b2c3d4e5f60718291a2b3c4d5e6f708192a2b3c4d5e6f7a1b2c3d4e5f60718"
        ));
        let index = 2;
        let branch = vec![
            builder.constant::<Bytes32Variable>(bytes32!(
                "0x1234567890abcdef1234567890abcdef1234567890abcdef1234567890abcdef"
            )),
            builder.constant::<Bytes32Variable>(bytes32!(
                "0xfedcba0987654321fedcba0987654321fedcba0987654321fedcba0987654321"
            )),
        ];
        let expected_root = builder.constant::<Bytes32Variable>(bytes32!(
            "0xbd0757982d17231f28ac33c08f1dd7f420a60cec25bf517ac9e9b35d8543082f"
        ));
        let computed_root = builder.ssz_restore_merkle_root_const(leaf, &branch, index);
        builder.assert_is_equal(expected_root, computed_root);

        let circuit = builder.build();
        let input = circuit.input();
        let (proof, output) = circuit.prove(&input);
        circuit.verify(&proof, &input, &output);
        circuit.test_default_serializers();
    }
}<|MERGE_RESOLUTION|>--- conflicted
+++ resolved
@@ -527,16 +527,6 @@
         source_slot: U64Variable,
         target_slot: U64Variable,
     ) -> Bytes32Variable {
-<<<<<<< HEAD
-        // TODO: Need to constrain generator results?
-        let generator = BeaconHistoricalBlockGenerator::new(
-            self,
-            self.beacon_client.clone().unwrap(),
-            block_root,
-            target_slot,
-        );
-        self.add_simple_generator(generator.clone());
-=======
         let mut hint_input = VariableStream::new();
         hint_input.write(&block_root);
         hint_input.write(&target_slot);
@@ -550,7 +540,6 @@
         let far_slot_historical_summary_root = hint_output.read::<Bytes32Variable>(self);
         let far_slot_historical_summary_proof = hint_output
             .read::<ArrayVariable<Bytes32Variable, FAR_SLOT_HISTORICAL_SUMMARY_DEPTH>>(self);
->>>>>>> c49c9a70
 
         // Use close slot logic if (source - target) < 8192
         let source_sub_target = self.sub(source_slot, target_slot);
